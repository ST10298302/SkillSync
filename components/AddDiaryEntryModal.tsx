import { Ionicons } from '@expo/vector-icons';
import React, { useState } from 'react';
import { Modal, StyleSheet, Text, TextInput, TouchableOpacity, View } from 'react-native';
import { BorderRadius, Colors, Spacing, Typography } from '../constants/Colors';
import { useSkills } from '../context/SkillsContext';
import { useTheme } from '../context/ThemeContext';

interface AddDiaryEntryModalProps {
  visible: boolean;
  onClose: () => void;
  skillId: string;
  onSuccess?: () => void;
}

export const AddDiaryEntryModal = ({ visible, onClose, skillId, onSuccess }: AddDiaryEntryModalProps) => {
  const { addEntry } = useSkills();
  const { resolvedTheme } = useTheme();
  const safeTheme = resolvedTheme === 'light' || resolvedTheme === 'dark' ? resolvedTheme : 'light';
  const themeColors = Colors[safeTheme] || Colors.light;
  
  const [text, setText] = useState('');
  const [hours, setHours] = useState('');
  const [loading, setLoading] = useState(false);

  const handleSubmit = async () => {
    if (!text.trim()) return;

    setLoading(true);
    try {
      await addEntry(skillId, text.trim(), parseFloat(hours) || 0);
      setText('');
      setHours('');
      onSuccess?.();
      onClose();
    } catch (error) {
      console.error('Failed to add entry:', error);
    } finally {
      setLoading(false);
    }
  };

  return (
    <Modal visible={visible} transparent animationType="slide" onRequestClose={onClose}>
      <View style={styles.overlay}>
        <View style={[styles.modal, { backgroundColor: themeColors.background }]}>
          <View style={[styles.header, { borderBottomColor: themeColors.border }]}>
            <Text style={[styles.title, { color: themeColors.text }]}>Add Diary Entry</Text>
            <TouchableOpacity onPress={onClose}>
              <Ionicons name="close" size={24} color={themeColors.text} />
            </TouchableOpacity>
          </View>

          <View style={styles.content}>
<<<<<<< HEAD
            <Text style={[styles.label, { color: themeColors.text }]}>What did you learn?</Text>
            <TextInput
              style={[styles.input, styles.textArea, { 
                color: themeColors.text,
                backgroundColor: themeColors.backgroundSecondary,
                borderColor: themeColors.border
              }]}
              placeholder="Describe what you learned today..."
              placeholderTextColor={themeColors.textSecondary}
              multiline
              value={text}
              onChangeText={setText}
              maxLength={1000}
            />
=======
            <Text style={styles.label}>What did you learn?</Text>
                                <TextInput
                      style={[styles.input, styles.textArea]}
                      placeholder="Describe what you learned today..."
                      placeholderTextColor={Colors.light.textSecondary}
                      multiline
                      value={text}
                      onChangeText={setText}
                      maxLength={1000}
                      returnKeyType="done"
                      blurOnSubmit={true}
                    />
>>>>>>> 3ca1d131

            <Text style={[styles.label, { color: themeColors.text }]}>Hours spent (optional)</Text>
            <TextInput
              style={[styles.input, { 
                color: themeColors.text,
                backgroundColor: themeColors.backgroundSecondary,
                borderColor: themeColors.border
              }]}
              placeholder="e.g., 2.5"
              placeholderTextColor={themeColors.textSecondary}
              keyboardType="decimal-pad"
              value={hours}
              onChangeText={setHours}
            />

            <TouchableOpacity
              style={[
                styles.button, 
                { backgroundColor: themeColors.accent },
                (!text || loading) && styles.buttonDisabled
              ]}
              onPress={handleSubmit}
              disabled={!text || loading}
            >
              <Text style={[styles.buttonText, { color: themeColors.text }]}>Add Entry</Text>
            </TouchableOpacity>
          </View>
        </View>
      </View>
    </Modal>
  );
};

const styles = StyleSheet.create({
  overlay: {
    flex: 1,
    backgroundColor: 'rgba(0, 0, 0, 0.5)',
    justifyContent: 'flex-end',
  },
  modal: {
    backgroundColor: 'transparent', // Will be set dynamically
    borderTopLeftRadius: BorderRadius.xl,
    borderTopRightRadius: BorderRadius.xl,
    paddingTop: Spacing.lg,
    maxHeight: '70%',
  },
  header: {
    flexDirection: 'row',
    justifyContent: 'space-between',
    alignItems: 'center',
    paddingHorizontal: Spacing.lg,
    paddingBottom: Spacing.md,
    borderBottomWidth: 1,
  },
  title: {
    ...Typography.h2,
  },
  content: {
    padding: Spacing.lg,
  },
  label: {
    ...Typography.body,
    marginBottom: Spacing.sm,
    marginTop: Spacing.sm,
  },
  input: {
    ...Typography.body,
    borderRadius: BorderRadius.md,
    padding: Spacing.md,
    marginBottom: Spacing.md,
    borderWidth: 1,
  },
  textArea: {
    minHeight: 100,
    textAlignVertical: 'top',
  },
  button: {
    padding: Spacing.md,
    borderRadius: BorderRadius.md,
    alignItems: 'center',
    marginTop: Spacing.md,
  },
  buttonDisabled: {
    opacity: 0.5,
  },
  buttonText: {
    ...Typography.body,
    fontWeight: '600',
  },
});<|MERGE_RESOLUTION|>--- conflicted
+++ resolved
@@ -51,7 +51,6 @@
           </View>
 
           <View style={styles.content}>
-<<<<<<< HEAD
             <Text style={[styles.label, { color: themeColors.text }]}>What did you learn?</Text>
             <TextInput
               style={[styles.input, styles.textArea, { 
@@ -65,21 +64,9 @@
               value={text}
               onChangeText={setText}
               maxLength={1000}
+              returnKeyType="done"
+              blurOnSubmit={true}
             />
-=======
-            <Text style={styles.label}>What did you learn?</Text>
-                                <TextInput
-                      style={[styles.input, styles.textArea]}
-                      placeholder="Describe what you learned today..."
-                      placeholderTextColor={Colors.light.textSecondary}
-                      multiline
-                      value={text}
-                      onChangeText={setText}
-                      maxLength={1000}
-                      returnKeyType="done"
-                      blurOnSubmit={true}
-                    />
->>>>>>> 3ca1d131
 
             <Text style={[styles.label, { color: themeColors.text }]}>Hours spent (optional)</Text>
             <TextInput
