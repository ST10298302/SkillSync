import { Ionicons } from '@expo/vector-icons';
import React, { useEffect, useState } from 'react';
import { Alert, Animated, StyleSheet, Text, TouchableOpacity, View } from 'react-native';
import { BorderRadius, Colors, Spacing, Typography } from '../constants/Colors';
import { useLanguage } from '../context/LanguageContext';
import { useColorScheme } from '../hooks/useColorScheme';

interface SkillCardProps {
  id: string;
  name: string;
  progress: number;
  description?: string;
  onPress: () => void;
  onEdit: (id: string) => void;
  onDelete: (id: string) => void;
  lastUpdated?: string;
  totalEntries?: number;
  streak?: number;
}

export default function SkillCard({
  id,
  name,
  progress,
  description,
  onPress,
  onEdit,
  onDelete,
  lastUpdated,
  totalEntries = 0,
  streak = 0,
}: SkillCardProps) {
  const theme = useColorScheme();
  const safeTheme = theme === 'light' || theme === 'dark' ? theme : 'light';
  const themeColors = Colors[safeTheme] || Colors.light;

  const { translateText, currentLanguage, t } = useLanguage();
  const [translatedName, setTranslatedName] = useState(name);
  const [translatedDescription, setTranslatedDescription] = useState(description || '');

  // Translate content when language changes - FOR DISPLAY ONLY
  useEffect(() => {
    const translateContent = async () => {
      if (currentLanguage !== 'en') {
        try {
          // Ensure we have valid content to translate
          const nameToTranslate = name && name.trim() ? name.trim() : 'Skill';
          const descToTranslate = description && description.trim() ? description.trim() : '';
          
          const translatedNameResult = await translateText(nameToTranslate);
          const translatedDescResult = descToTranslate ? await translateText(descToTranslate) : '';
          
          setTranslatedName(translatedNameResult || nameToTranslate);
          setTranslatedDescription(translatedDescResult || descToTranslate);
        } catch (error) {
          console.error('Translation failed:', error);
          // Fallback to original text
          setTranslatedName(name || 'Skill');
          setTranslatedDescription(description || '');
        }
      } else {
        // Reset to original text for English
        setTranslatedName(name || 'Skill');
        setTranslatedDescription(description || '');
      }
    };

    translateContent();
  }, [name, description, currentLanguage, translateText]);

  const handleEdit = () => {
    onEdit(id);
  };

  const handleDelete = () => {
    Alert.alert(
      t('delete'),
      `${t('delete')} "${translatedName}"?`,
      [
        { text: t('cancel'), style: 'cancel' },
        { 
          text: t('delete'), 
          style: 'destructive',
          onPress: () => onDelete(id)
        },
      ]
    );
  };

  const formatDate = (dateString: string) => {
    const date = new Date(dateString);
    const now = new Date();
    const diffTime = Math.abs(now.getTime() - date.getTime());
    const diffDays = Math.ceil(diffTime / (1000 * 60 * 60 * 24));
    
    if (diffDays === 1) return `1 ${t('daysAgo')}`;
    if (diffDays < 7) return `${diffDays} ${t('daysAgo')}`;
    if (diffDays < 30) return `${Math.floor(diffDays / 7)} weeks ago`;
    return `${Math.floor(diffDays / 30)} months ago`;
  };

<<<<<<< HEAD
  return (
    <Animated.View style={[styles.container, { transform: [{ scale: scaleAnim }], opacity: opacityAnim }]}> 
      <TouchableOpacity
        style={[styles.touchable, { shadowColor: themeColors.shadow.medium }]}
        onPress={onPress}
        onPressIn={handlePressIn}
        onPressOut={handlePressOut}
        activeOpacity={0.9}
      >
        <View
          style={[styles.card, { borderColor: themeColors.border, backgroundColor: themeColors.background }]}
        >
          {/* Header Section */}
          <View style={styles.header}>
            <View style={styles.titleRow}>
              <Text style={[styles.name, { color: themeColors.text }]} numberOfLines={1}>
                {name}
              </Text>
              <View style={styles.headerActions}>
                {streak > 0 && (
                  <Animated.View 
                    style={[
                      styles.streakContainer, 
                      { 
                        backgroundColor: themeColors.accentGold + '20',
                        transform: [{ scale: flameAnim }]
                      }
                    ]}
                  > 
                    <Animated.View style={{ transform: [{ scale: pulseAnim }] }}>
                      <Ionicons name="flame" size={16} color={themeColors.accentGold} />
                    </Animated.View>
                    <Text style={[styles.streakText, { color: themeColors.accentGold }]}>
                      {streak}
                    </Text>
                  </Animated.View>
                )}
                {onEdit && (
                  <TouchableOpacity
                    testID="edit-button"
                    style={[styles.editButton, { backgroundColor: themeColors.accent + '15' }]}
                    onPress={handleEditPress}
                    activeOpacity={0.7}
                  >
                    <Ionicons name="create-outline" size={16} color={themeColors.accent} />
                  </TouchableOpacity>
                )}
                {onDelete && (
                  <Animated.View style={{ transform: [{ scale: deleteAnim }] }}>
                    <TouchableOpacity
                      testID="delete-button"
                      style={[styles.deleteButton, { backgroundColor: themeColors.error + '15' }]}
                      onPress={handleDeletePress}
                      activeOpacity={0.7}
                    >
                      <Ionicons name="trash-outline" size={16} color={themeColors.error} />
                    </TouchableOpacity>
                  </Animated.View>
                )}
              </View>
            </View>
            
            {/* Progress Section */}
            <View style={styles.progressSection}>
              <View style={styles.progressHeader}>
                <Text style={[styles.progressText, { color: themeColors.textSecondary }]}>
                  {progress}% Complete
                </Text>
                <View style={styles.progressBarContainer}>
                  <View style={[styles.progressBar, { width: `${progress}%`, backgroundColor: themeColors.accent }]}> 
                  </View>
                </View>
              </View>
            </View>
          </View>
=======
  const styles = StyleSheet.create({
    card: {
      backgroundColor: themeColors.background,
      borderRadius: BorderRadius.xl,
      padding: Spacing.lg,
      marginBottom: Spacing.md,
      shadowColor: themeColors.shadow.medium,
      shadowOffset: { width: 0, height: 4 },
      shadowOpacity: 0.15,
      shadowRadius: 8,
      elevation: 4,
      borderWidth: 1,
      borderColor: themeColors.border,
    },
    header: {
      flexDirection: 'row',
      justifyContent: 'space-between',
      alignItems: 'flex-start',
      marginBottom: Spacing.md,
    },
    titleContainer: {
      flex: 1,
      marginRight: Spacing.sm,
    },
    name: {
      ...Typography.h3,
      color: themeColors.text,
      marginBottom: Spacing.xs,
      fontWeight: '600',
    },
    description: {
      ...Typography.bodySmall,
      color: themeColors.textSecondary,
      lineHeight: 18,
    },
    actions: {
      flexDirection: 'row',
      gap: Spacing.xs,
    },
    actionButton: {
      width: 32,
      height: 32,
      borderRadius: BorderRadius.round,
      backgroundColor: themeColors.backgroundSecondary,
      justifyContent: 'center',
      alignItems: 'center',
      borderWidth: 1,
      borderColor: themeColors.border,
    },
    progressContainer: {
      marginBottom: Spacing.md,
    },
    progressHeader: {
      flexDirection: 'row',
      justifyContent: 'space-between',
      alignItems: 'center',
      marginBottom: Spacing.xs,
    },
    progressText: {
      ...Typography.bodySmall,
      color: themeColors.textSecondary,
      fontWeight: '500',
    },
    progressBar: {
      height: 8,
      backgroundColor: themeColors.backgroundSecondary,
      borderRadius: BorderRadius.round,
      overflow: 'hidden',
    },
    progressFill: {
      height: '100%',
      borderRadius: BorderRadius.round,
    },
    stats: {
      flexDirection: 'row',
      justifyContent: 'space-between',
      alignItems: 'center',
    },
    stat: {
      alignItems: 'center',
    },
    statValue: {
      ...Typography.h4,
      color: themeColors.text,
      fontWeight: '700',
    },
    statLabel: {
      ...Typography.caption,
      color: themeColors.textSecondary,
      marginTop: 2,
    },
    footer: {
      flexDirection: 'row',
      justifyContent: 'space-between',
      alignItems: 'center',
      marginTop: Spacing.md,
      paddingTop: Spacing.md,
      borderTopWidth: 1,
      borderTopColor: themeColors.borderSecondary,
    },
    lastUpdated: {
      ...Typography.caption,
      color: themeColors.textTertiary,
    },
  });

  const progressPercentage = Math.min(progress, 100);
  const progressColor = progressPercentage >= 100 ? themeColors.success : themeColors.accent;
>>>>>>> 8c00115a

  return (
    <TouchableOpacity style={styles.card} onPress={onPress} activeOpacity={0.7}>
      <View style={styles.header}>
        <View style={styles.titleContainer}>
          <Text style={styles.name} numberOfLines={1} ellipsizeMode="tail">
            {translatedName || ' '}
          </Text>
          {translatedDescription && (
            <Text style={styles.description} numberOfLines={2} ellipsizeMode="tail">
              {translatedDescription || ' '}
            </Text>
          )}
        </View>
        <View style={styles.actions}>
          <TouchableOpacity style={styles.actionButton} onPress={handleEdit}>
            <Ionicons name="create-outline" size={16} color={themeColors.textSecondary} />
          </TouchableOpacity>
          <TouchableOpacity style={styles.actionButton} onPress={handleDelete}>
            <Ionicons name="trash-outline" size={16} color={themeColors.error} />
          </TouchableOpacity>
        </View>
      </View>

      <View style={styles.progressContainer}>
        <View style={styles.progressHeader}>
          <Text style={styles.progressText}>
            {progressPercentage >= 100 ? t('complete') : `${progressPercentage}%`}
          </Text>
          <Text style={styles.progressText}>{t('progress')}</Text>
        </View>
        <View style={styles.progressBar}>
          <Animated.View
            style={[
              styles.progressFill,
              {
                backgroundColor: progressColor,
                width: `${progressPercentage}%`,
              },
            ]}
          />
        </View>
      </View>

      <View style={styles.stats}>
        <View style={styles.stat}>
          <Text style={styles.statValue}>{totalEntries}</Text>
          <Text style={styles.statLabel}>{t('entries')}</Text>
        </View>
        <View style={styles.stat}>
          <Text style={styles.statValue}>{streak}</Text>
          <Text style={styles.statLabel}>{t('streak')}</Text>
        </View>
      </View>

      {lastUpdated && (
        <View style={styles.footer}>
          <Text style={styles.lastUpdated}>
            {t('lastUpdated')}: {formatDate(lastUpdated)}
          </Text>
        </View>
      )}
    </TouchableOpacity>
  );
}<|MERGE_RESOLUTION|>--- conflicted
+++ resolved
@@ -1,5 +1,5 @@
 import { Ionicons } from '@expo/vector-icons';
-import React, { useEffect, useState } from 'react';
+import React, { useEffect, useRef, useState } from 'react';
 import { Alert, Animated, StyleSheet, Text, TouchableOpacity, View } from 'react-native';
 import { BorderRadius, Colors, Spacing, Typography } from '../constants/Colors';
 import { useLanguage } from '../context/LanguageContext';
@@ -38,38 +38,60 @@
   const [translatedName, setTranslatedName] = useState(name);
   const [translatedDescription, setTranslatedDescription] = useState(description || '');
 
-  // Translate content when language changes - FOR DISPLAY ONLY
+  // ---- Animations (Unit_Tests branch) ----
+  const scaleAnim = useRef(new Animated.Value(1)).current;
+  const opacityAnim = useRef(new Animated.Value(1)).current;
+  const pulseAnim = useRef(new Animated.Value(1)).current;
+  const flameAnim = useRef(new Animated.Value(1)).current;
+  const deleteAnim = useRef(new Animated.Value(1)).current;
+
+  // subtle flame/pulse loop if there's a streak
   useEffect(() => {
-    const translateContent = async () => {
-      if (currentLanguage !== 'en') {
-        try {
-          // Ensure we have valid content to translate
-          const nameToTranslate = name && name.trim() ? name.trim() : 'Skill';
-          const descToTranslate = description && description.trim() ? description.trim() : '';
-          
-          const translatedNameResult = await translateText(nameToTranslate);
-          const translatedDescResult = descToTranslate ? await translateText(descToTranslate) : '';
-          
-          setTranslatedName(translatedNameResult || nameToTranslate);
-          setTranslatedDescription(translatedDescResult || descToTranslate);
-        } catch (error) {
-          console.error('Translation failed:', error);
-          // Fallback to original text
-          setTranslatedName(name || 'Skill');
-          setTranslatedDescription(description || '');
-        }
-      } else {
-        // Reset to original text for English
-        setTranslatedName(name || 'Skill');
-        setTranslatedDescription(description || '');
-      }
-    };
-
-    translateContent();
-  }, [name, description, currentLanguage, translateText]);
+    if (streak > 0) {
+      const loop = Animated.loop(
+        Animated.sequence([
+          Animated.timing(pulseAnim, { toValue: 1.08, duration: 900, useNativeDriver: true }),
+          Animated.timing(pulseAnim, { toValue: 1, duration: 900, useNativeDriver: true }),
+        ])
+      );
+      const flameLoop = Animated.loop(
+        Animated.sequence([
+          Animated.timing(flameAnim, { toValue: 1.06, duration: 700, useNativeDriver: true }),
+          Animated.timing(flameAnim, { toValue: 1, duration: 700, useNativeDriver: true }),
+        ])
+      );
+      loop.start();
+      flameLoop.start();
+      return () => {
+        loop.stop();
+        flameLoop.stop();
+      };
+    }
+  }, [streak, pulseAnim, flameAnim]);
+
+  const handlePressIn = () => {
+    Animated.parallel([
+      Animated.timing(scaleAnim, { toValue: 0.98, duration: 120, useNativeDriver: true }),
+      Animated.timing(opacityAnim, { toValue: 0.95, duration: 120, useNativeDriver: true }),
+    ]).start();
+  };
+
+  const handlePressOut = () => {
+    Animated.parallel([
+      Animated.timing(scaleAnim, { toValue: 1, duration: 120, useNativeDriver: true }),
+      Animated.timing(opacityAnim, { toValue: 1, duration: 120, useNativeDriver: true }),
+    ]).start();
+  };
 
   const handleEdit = () => {
     onEdit(id);
+  };
+
+  const handleEditPress = () => {
+    Animated.sequence([
+      Animated.timing(scaleAnim, { toValue: 0.97, duration: 80, useNativeDriver: true }),
+      Animated.timing(scaleAnim, { toValue: 1, duration: 120, useNativeDriver: true }),
+    ]).start(() => handleEdit());
   };
 
   const handleDelete = () => {
@@ -78,275 +100,365 @@
       `${t('delete')} "${translatedName}"?`,
       [
         { text: t('cancel'), style: 'cancel' },
-        { 
-          text: t('delete'), 
+        {
+          text: t('delete'),
           style: 'destructive',
-          onPress: () => onDelete(id)
+          onPress: () => onDelete(id),
         },
       ]
     );
   };
+
+  const handleDeletePress = () => {
+    Animated.sequence([
+      Animated.timing(deleteAnim, { toValue: 0.9, duration: 80, useNativeDriver: true }),
+      Animated.spring(deleteAnim, { toValue: 1, useNativeDriver: true }),
+    ]).start(() => handleDelete());
+  };
+
+  // Translate content when language changes - FOR DISPLAY ONLY
+  useEffect(() => {
+    const translateContent = async () => {
+      if (currentLanguage !== 'en') {
+        try {
+          const nameToTranslate = name && name.trim() ? name.trim() : 'Skill';
+          const descToTranslate = description && description.trim() ? description.trim() : '';
+
+          const translatedNameResult = await translateText(nameToTranslate);
+          const translatedDescResult = descToTranslate ? await translateText(descToTranslate) : '';
+
+          setTranslatedName(translatedNameResult || nameToTranslate);
+          setTranslatedDescription(translatedDescResult || descToTranslate);
+        } catch (error) {
+          console.error('Translation failed:', error);
+          setTranslatedName(name || 'Skill');
+          setTranslatedDescription(description || '');
+        }
+      } else {
+        setTranslatedName(name || 'Skill');
+        setTranslatedDescription(description || '');
+      }
+    };
+
+    translateContent();
+  }, [name, description, currentLanguage, translateText]);
 
   const formatDate = (dateString: string) => {
     const date = new Date(dateString);
     const now = new Date();
     const diffTime = Math.abs(now.getTime() - date.getTime());
     const diffDays = Math.ceil(diffTime / (1000 * 60 * 60 * 24));
-    
+
     if (diffDays === 1) return `1 ${t('daysAgo')}`;
     if (diffDays < 7) return `${diffDays} ${t('daysAgo')}`;
     if (diffDays < 30) return `${Math.floor(diffDays / 7)} weeks ago`;
     return `${Math.floor(diffDays / 30)} months ago`;
   };
 
-<<<<<<< HEAD
+  // ---- Progress helpers (main branch logic, with clamp) ----
+  const progressPercentage = Math.min(Math.max(typeof progress === 'number' ? progress : 0, 0), 100);
+  const progressColor = progressPercentage >= 100 ? themeColors.success : themeColors.accent;
+  const accentGold = (themeColors as any)?.accentGold ?? themeColors.accent;
+
+  // ---- Styles (main + Unit_Tests union) ----
+  const styles = StyleSheet.create({
+    // Unit_Tests wrappers
+    container: {
+      width: '100%',
+    },
+    touchable: {
+      borderRadius: BorderRadius.xl,
+      shadowOffset: { width: 0, height: 4 },
+      shadowOpacity: 0.15,
+      shadowRadius: 8,
+      elevation: 4,
+    },
+
+    // Card
+    card: {
+      backgroundColor: themeColors.background,
+      borderRadius: BorderRadius.xl,
+      padding: Spacing.lg,
+      marginBottom: Spacing.md,
+      shadowColor: (themeColors as any)?.shadow?.medium ?? '#000',
+      shadowOffset: { width: 0, height: 4 },
+      shadowOpacity: 0.15,
+      shadowRadius: 8,
+      elevation: 4,
+      borderWidth: 1,
+      borderColor: themeColors.border,
+    },
+
+    // Header / Title row
+    header: {
+      flexDirection: 'column',
+      justifyContent: 'flex-start',
+      alignItems: 'stretch',
+      marginBottom: Spacing.md,
+    },
+    titleRow: {
+      flexDirection: 'row',
+      justifyContent: 'space-between',
+      alignItems: 'flex-start',
+      gap: Spacing.sm,
+    },
+    headerActions: {
+      flexDirection: 'row',
+      alignItems: 'center',
+      gap: Spacing.xs,
+    },
+    titleContainer: {
+      flex: 1,
+      marginRight: Spacing.sm,
+    },
+
+    // Text
+    name: {
+      ...Typography.h3,
+      color: themeColors.text,
+      marginBottom: Spacing.xs,
+      fontWeight: '600',
+      maxWidth: '80%',
+    },
+    description: {
+      ...Typography.bodySmall,
+      color: themeColors.textSecondary,
+      lineHeight: 18,
+    },
+
+    // Actions
+    actions: {
+      flexDirection: 'row',
+      gap: Spacing.xs,
+    },
+    actionButton: {
+      width: 32,
+      height: 32,
+      borderRadius: BorderRadius.round,
+      backgroundColor: themeColors.backgroundSecondary,
+      justifyContent: 'center',
+      alignItems: 'center',
+      borderWidth: 1,
+      borderColor: themeColors.border,
+    },
+    editButton: {
+      width: 28,
+      height: 28,
+      borderRadius: BorderRadius.round,
+      justifyContent: 'center',
+      alignItems: 'center',
+      borderWidth: 1,
+      borderColor: themeColors.accent + '40',
+    },
+    deleteButton: {
+      width: 28,
+      height: 28,
+      borderRadius: BorderRadius.round,
+      justifyContent: 'center',
+      alignItems: 'center',
+      borderWidth: 1,
+      borderColor: themeColors.error + '40',
+    },
+
+    // Progress
+    progressContainer: {
+      marginBottom: Spacing.md,
+    },
+    progressSection: {
+      marginTop: Spacing.xs,
+    },
+    progressHeader: {
+      flexDirection: 'row',
+      justifyContent: 'space-between',
+      alignItems: 'center',
+      marginBottom: Spacing.xs,
+    },
+    progressText: {
+      ...Typography.bodySmall,
+      color: themeColors.textSecondary,
+      fontWeight: '500',
+    },
+    progressBarContainer: {
+      width: 140,
+      height: 8,
+      backgroundColor: themeColors.backgroundSecondary,
+      borderRadius: BorderRadius.round,
+      overflow: 'hidden',
+      marginLeft: Spacing.sm,
+    },
+    // Unit_Tests used "progressBar" as the inner fill
+    progressBar: {
+      height: '100%',
+      borderRadius: BorderRadius.round,
+    },
+    // main kept for compatibility
+    progressFill: {
+      height: '100%',
+      borderRadius: BorderRadius.round,
+    },
+
+    // Streak pill
+    streakContainer: {
+      flexDirection: 'row',
+      alignItems: 'center',
+      paddingHorizontal: 8,
+      height: 24,
+      borderRadius: 12,
+      borderWidth: 1,
+      borderColor: accentGold + '40',
+      marginRight: Spacing.xs,
+      gap: 4,
+    },
+    streakText: {
+      ...Typography.caption,
+      fontWeight: '700',
+    },
+
+    // Stats & footer (from main)
+    stats: {
+      flexDirection: 'row',
+      justifyContent: 'space-between',
+      alignItems: 'center',
+      marginTop: Spacing.sm,
+    },
+    stat: { alignItems: 'center' },
+    statValue: {
+      ...Typography.h4,
+      color: themeColors.text,
+      fontWeight: '700',
+    },
+    statLabel: {
+      ...Typography.caption,
+      color: themeColors.textSecondary,
+      marginTop: 2,
+    },
+    footer: {
+      flexDirection: 'row',
+      justifyContent: 'space-between',
+      alignItems: 'center',
+      marginTop: Spacing.md,
+      paddingTop: Spacing.md,
+      borderTopWidth: 1,
+      borderTopColor: themeColors.borderSecondary,
+    },
+    lastUpdated: {
+      ...Typography.caption,
+      color: themeColors.textTertiary,
+    },
+  });
+
+  // ---- Final merged return (animated Unit_Tests UI + main sections) ----
   return (
-    <Animated.View style={[styles.container, { transform: [{ scale: scaleAnim }], opacity: opacityAnim }]}> 
+    <Animated.View
+      style={[styles.container, { transform: [{ scale: scaleAnim }], opacity: opacityAnim }]}
+    >
       <TouchableOpacity
-        style={[styles.touchable, { shadowColor: themeColors.shadow.medium }]}
+        style={[styles.touchable, { shadowColor: (themeColors as any)?.shadow?.medium ?? '#000' }]}
         onPress={onPress}
         onPressIn={handlePressIn}
         onPressOut={handlePressOut}
         activeOpacity={0.9}
       >
         <View
-          style={[styles.card, { borderColor: themeColors.border, backgroundColor: themeColors.background }]}
+          style={[
+            styles.card,
+            { borderColor: themeColors.border, backgroundColor: themeColors.background },
+          ]}
         >
           {/* Header Section */}
           <View style={styles.header}>
             <View style={styles.titleRow}>
-              <Text style={[styles.name, { color: themeColors.text }]} numberOfLines={1}>
-                {name}
-              </Text>
+              <View style={styles.titleContainer}>
+                <Text style={[styles.name, { color: themeColors.text }]} numberOfLines={1}>
+                  {translatedName || ' '}
+                </Text>
+                {!!translatedDescription && (
+                  <Text style={styles.description} numberOfLines={2}>
+                    {translatedDescription}
+                  </Text>
+                )}
+              </View>
+
               <View style={styles.headerActions}>
                 {streak > 0 && (
-                  <Animated.View 
+                  <Animated.View
                     style={[
-                      styles.streakContainer, 
-                      { 
-                        backgroundColor: themeColors.accentGold + '20',
-                        transform: [{ scale: flameAnim }]
-                      }
+                      styles.streakContainer,
+                      {
+                        backgroundColor: accentGold + '20',
+                        transform: [{ scale: flameAnim }],
+                      },
                     ]}
-                  > 
+                  >
                     <Animated.View style={{ transform: [{ scale: pulseAnim }] }}>
-                      <Ionicons name="flame" size={16} color={themeColors.accentGold} />
+                      <Ionicons name="flame" size={16} color={accentGold} />
                     </Animated.View>
-                    <Text style={[styles.streakText, { color: themeColors.accentGold }]}>
-                      {streak}
-                    </Text>
+                    <Text style={[styles.streakText, { color: accentGold }]}>{streak}</Text>
                   </Animated.View>
                 )}
-                {onEdit && (
+
+                <TouchableOpacity
+                  testID="edit-button"
+                  style={[styles.editButton, { backgroundColor: themeColors.accent + '15' }]}
+                  onPress={handleEditPress}
+                  activeOpacity={0.7}
+                >
+                  <Ionicons name="create-outline" size={16} color={themeColors.accent} />
+                </TouchableOpacity>
+
+                <Animated.View style={{ transform: [{ scale: deleteAnim }] }}>
                   <TouchableOpacity
-                    testID="edit-button"
-                    style={[styles.editButton, { backgroundColor: themeColors.accent + '15' }]}
-                    onPress={handleEditPress}
+                    testID="delete-button"
+                    style={[styles.deleteButton, { backgroundColor: themeColors.error + '15' }]}
+                    onPress={handleDeletePress}
                     activeOpacity={0.7}
                   >
-                    <Ionicons name="create-outline" size={16} color={themeColors.accent} />
+                    <Ionicons name="trash-outline" size={16} color={themeColors.error} />
                   </TouchableOpacity>
-                )}
-                {onDelete && (
-                  <Animated.View style={{ transform: [{ scale: deleteAnim }] }}>
-                    <TouchableOpacity
-                      testID="delete-button"
-                      style={[styles.deleteButton, { backgroundColor: themeColors.error + '15' }]}
-                      onPress={handleDeletePress}
-                      activeOpacity={0.7}
-                    >
-                      <Ionicons name="trash-outline" size={16} color={themeColors.error} />
-                    </TouchableOpacity>
-                  </Animated.View>
-                )}
+                </Animated.View>
               </View>
             </View>
-            
+
             {/* Progress Section */}
             <View style={styles.progressSection}>
               <View style={styles.progressHeader}>
                 <Text style={[styles.progressText, { color: themeColors.textSecondary }]}>
-                  {progress}% Complete
+                  {progressPercentage >= 100 ? t('complete') : `${progressPercentage}%`} {t('progress')}
                 </Text>
                 <View style={styles.progressBarContainer}>
-                  <View style={[styles.progressBar, { width: `${progress}%`, backgroundColor: themeColors.accent }]}> 
-                  </View>
+                  <View
+                    style={[
+                      styles.progressBar,
+                      { width: `${progressPercentage}%`, backgroundColor: progressColor },
+                    ]}
+                  />
                 </View>
               </View>
             </View>
           </View>
-=======
-  const styles = StyleSheet.create({
-    card: {
-      backgroundColor: themeColors.background,
-      borderRadius: BorderRadius.xl,
-      padding: Spacing.lg,
-      marginBottom: Spacing.md,
-      shadowColor: themeColors.shadow.medium,
-      shadowOffset: { width: 0, height: 4 },
-      shadowOpacity: 0.15,
-      shadowRadius: 8,
-      elevation: 4,
-      borderWidth: 1,
-      borderColor: themeColors.border,
-    },
-    header: {
-      flexDirection: 'row',
-      justifyContent: 'space-between',
-      alignItems: 'flex-start',
-      marginBottom: Spacing.md,
-    },
-    titleContainer: {
-      flex: 1,
-      marginRight: Spacing.sm,
-    },
-    name: {
-      ...Typography.h3,
-      color: themeColors.text,
-      marginBottom: Spacing.xs,
-      fontWeight: '600',
-    },
-    description: {
-      ...Typography.bodySmall,
-      color: themeColors.textSecondary,
-      lineHeight: 18,
-    },
-    actions: {
-      flexDirection: 'row',
-      gap: Spacing.xs,
-    },
-    actionButton: {
-      width: 32,
-      height: 32,
-      borderRadius: BorderRadius.round,
-      backgroundColor: themeColors.backgroundSecondary,
-      justifyContent: 'center',
-      alignItems: 'center',
-      borderWidth: 1,
-      borderColor: themeColors.border,
-    },
-    progressContainer: {
-      marginBottom: Spacing.md,
-    },
-    progressHeader: {
-      flexDirection: 'row',
-      justifyContent: 'space-between',
-      alignItems: 'center',
-      marginBottom: Spacing.xs,
-    },
-    progressText: {
-      ...Typography.bodySmall,
-      color: themeColors.textSecondary,
-      fontWeight: '500',
-    },
-    progressBar: {
-      height: 8,
-      backgroundColor: themeColors.backgroundSecondary,
-      borderRadius: BorderRadius.round,
-      overflow: 'hidden',
-    },
-    progressFill: {
-      height: '100%',
-      borderRadius: BorderRadius.round,
-    },
-    stats: {
-      flexDirection: 'row',
-      justifyContent: 'space-between',
-      alignItems: 'center',
-    },
-    stat: {
-      alignItems: 'center',
-    },
-    statValue: {
-      ...Typography.h4,
-      color: themeColors.text,
-      fontWeight: '700',
-    },
-    statLabel: {
-      ...Typography.caption,
-      color: themeColors.textSecondary,
-      marginTop: 2,
-    },
-    footer: {
-      flexDirection: 'row',
-      justifyContent: 'space-between',
-      alignItems: 'center',
-      marginTop: Spacing.md,
-      paddingTop: Spacing.md,
-      borderTopWidth: 1,
-      borderTopColor: themeColors.borderSecondary,
-    },
-    lastUpdated: {
-      ...Typography.caption,
-      color: themeColors.textTertiary,
-    },
-  });
-
-  const progressPercentage = Math.min(progress, 100);
-  const progressColor = progressPercentage >= 100 ? themeColors.success : themeColors.accent;
->>>>>>> 8c00115a
-
-  return (
-    <TouchableOpacity style={styles.card} onPress={onPress} activeOpacity={0.7}>
-      <View style={styles.header}>
-        <View style={styles.titleContainer}>
-          <Text style={styles.name} numberOfLines={1} ellipsizeMode="tail">
-            {translatedName || ' '}
-          </Text>
-          {translatedDescription && (
-            <Text style={styles.description} numberOfLines={2} ellipsizeMode="tail">
-              {translatedDescription || ' '}
-            </Text>
+
+          {/* Stats */}
+          <View style={styles.stats}>
+            <View style={styles.stat}>
+              <Text style={styles.statValue}>{totalEntries}</Text>
+              <Text style={styles.statLabel}>{t('entries')}</Text>
+            </View>
+            <View style={styles.stat}>
+              <Text style={styles.statValue}>{streak}</Text>
+              <Text style={styles.statLabel}>{t('streak')}</Text>
+            </View>
+          </View>
+
+          {/* Footer */}
+          {!!lastUpdated && (
+            <View style={styles.footer}>
+              <Text style={styles.lastUpdated}>
+                {t('lastUpdated')}: {formatDate(lastUpdated)}
+              </Text>
+            </View>
           )}
         </View>
-        <View style={styles.actions}>
-          <TouchableOpacity style={styles.actionButton} onPress={handleEdit}>
-            <Ionicons name="create-outline" size={16} color={themeColors.textSecondary} />
-          </TouchableOpacity>
-          <TouchableOpacity style={styles.actionButton} onPress={handleDelete}>
-            <Ionicons name="trash-outline" size={16} color={themeColors.error} />
-          </TouchableOpacity>
-        </View>
-      </View>
-
-      <View style={styles.progressContainer}>
-        <View style={styles.progressHeader}>
-          <Text style={styles.progressText}>
-            {progressPercentage >= 100 ? t('complete') : `${progressPercentage}%`}
-          </Text>
-          <Text style={styles.progressText}>{t('progress')}</Text>
-        </View>
-        <View style={styles.progressBar}>
-          <Animated.View
-            style={[
-              styles.progressFill,
-              {
-                backgroundColor: progressColor,
-                width: `${progressPercentage}%`,
-              },
-            ]}
-          />
-        </View>
-      </View>
-
-      <View style={styles.stats}>
-        <View style={styles.stat}>
-          <Text style={styles.statValue}>{totalEntries}</Text>
-          <Text style={styles.statLabel}>{t('entries')}</Text>
-        </View>
-        <View style={styles.stat}>
-          <Text style={styles.statValue}>{streak}</Text>
-          <Text style={styles.statLabel}>{t('streak')}</Text>
-        </View>
-      </View>
-
-      {lastUpdated && (
-        <View style={styles.footer}>
-          <Text style={styles.lastUpdated}>
-            {t('lastUpdated')}: {formatDate(lastUpdated)}
-          </Text>
-        </View>
-      )}
-    </TouchableOpacity>
+      </TouchableOpacity>
+    </Animated.View>
   );
 }