import { Ionicons } from '@expo/vector-icons';
import React, { useState } from 'react';
import { Modal, Platform, StyleSheet, Text, TextInput, TouchableOpacity, View } from 'react-native';
import { BorderRadius, Colors, Spacing, Typography } from '../constants/Colors';
import { useEnhancedSkills } from '../context/EnhancedSkillsContext';
import { useTheme } from '../context/ThemeContext';

interface AddMilestoneModalProps {
  visible: boolean;
  onClose: () => void;
  skillId: string;
}

export const AddMilestoneModal = ({ visible, onClose, skillId }: AddMilestoneModalProps) => {
<<<<<<< HEAD
  const { createMilestone } = useEnhancedSkills();
  const { resolvedTheme } = useTheme();
  const safeTheme = resolvedTheme === 'light' || resolvedTheme === 'dark' ? resolvedTheme : 'light';
  const themeColors = Colors[safeTheme] || Colors.light;
  
=======
  const { createMilestone, milestones } = useEnhancedSkills();
>>>>>>> 3ca1d131
  const [title, setTitle] = useState('');
  const [description, setDescription] = useState('');
  const [targetDate, setTargetDate] = useState<Date | null>(null);
  const [showDatePicker, setShowDatePicker] = useState(false);
  const [loading, setLoading] = useState(false);

  // Calculate order_index based on existing milestones
  const getNextOrderIndex = () => {
    const skillMilestones = milestones.filter(m => m.skill_id === skillId);
    if (skillMilestones.length === 0) return 0;
    const maxOrder = Math.max(...skillMilestones.map(m => m.order_index));
    return maxOrder + 1;
  };

  const handleSubmit = async () => {
    if (!title.trim()) return;

    setLoading(true);
    try {
      await createMilestone({
        skill_id: skillId,
        title: title.trim(),
        description: description.trim() || undefined,
        order_index: getNextOrderIndex(),
      });
      setTitle('');
      setDescription('');
      setTargetDate(null);
      onClose();
    } catch (error) {
      console.error('Failed to add milestone:', error);
    } finally {
      setLoading(false);
    }
  };



  return (
    <Modal visible={visible} transparent animationType="slide" onRequestClose={onClose}>
      <View style={styles.overlay}>
        <View style={[styles.modal, { backgroundColor: themeColors.background }]}>
          <View style={[styles.header, { borderBottomColor: themeColors.border }]}>
            <Text style={[styles.title, { color: themeColors.text }]}>Add Milestone</Text>
            <TouchableOpacity onPress={onClose}>
              <Ionicons name="close" size={24} color={themeColors.text} />
            </TouchableOpacity>
          </View>

          <View style={styles.content}>
            <Text style={[styles.label, { color: themeColors.text }]}>Title *</Text>
            <TextInput
              style={[styles.input, { color: themeColors.text, backgroundColor: themeColors.backgroundSecondary, borderColor: themeColors.border }]}
              placeholder="e.g., Complete first project"
              placeholderTextColor={themeColors.textSecondary}
              value={title}
              onChangeText={setTitle}
            />

            <Text style={[styles.label, { color: themeColors.text }]}>Description (optional)</Text>
            <TextInput
              style={[styles.input, styles.textArea, { color: themeColors.text, backgroundColor: themeColors.backgroundSecondary, borderColor: themeColors.border }]}
              placeholder="Add details about this milestone..."
              placeholderTextColor={themeColors.textSecondary}
              multiline
              value={description}
              onChangeText={setDescription}
            />

<<<<<<< HEAD
            <Text style={[styles.label, { color: themeColors.text }]}>Target Date (optional)</Text>
            <TextInput
              style={[styles.input, { color: themeColors.text, backgroundColor: themeColors.backgroundSecondary, borderColor: themeColors.border }]}
              placeholder="YYYY-MM-DD"
              placeholderTextColor={themeColors.textSecondary}
              value={targetDate}
              onChangeText={setTargetDate}
            />
=======
            <Text style={styles.label}>Target Date (optional)</Text>
            {Platform.OS === 'web' ? (
              <TextInput
                style={styles.input}
                type="date"
                placeholder="YYYY-MM-DD"
                placeholderTextColor={Colors.light.textSecondary}
                value={targetDate && !isNaN(targetDate.getTime()) ? targetDate.toISOString().split('T')[0] : ''}
                onChangeText={(text) => {
                  if (text) {
                    const date = new Date(text);
                    if (!isNaN(date.getTime())) {
                      setTargetDate(date);
                    }
                  } else {
                    setTargetDate(null);
                  }
                }}
              />
            ) : (
              <>
                                 <TouchableOpacity
                   style={styles.datePickerButton}
                   onPress={() => setShowDatePicker(true)}
                 >
                   <Ionicons name="calendar-outline" size={20} color={Colors.light.textSecondary} />
                   <Text style={[styles.datePickerText, targetDate && styles.datePickerTextSelected]}>
                     {targetDate && !isNaN(targetDate.getTime()) ? targetDate.toLocaleDateString() : 'Select a date'}
                   </Text>
                   {targetDate && (
                     <TouchableOpacity
                       onPress={() => setTargetDate(null)}
                       style={styles.clearDateButton}
                     >
                       <Ionicons name="close-circle" size={20} color={Colors.light.textSecondary} />
                     </TouchableOpacity>
                   )}
                 </TouchableOpacity>

                                 {showDatePicker && Platform.OS === 'ios' && (
                   <View style={styles.datePickerContainer}>
                     {/* Simple iOS-style picker for iOS */}
                     <Text style={styles.datePickerHint}>
                       {targetDate && !isNaN(targetDate.getTime()) ? 'Date: ' + targetDate.toLocaleDateString() : 'Select a date in MM/DD/YYYY format'}
                     </Text>
                     <TouchableOpacity
                       style={styles.closeDatePickerButton}
                       onPress={() => setShowDatePicker(false)}
                     >
                       <Text style={styles.closeDatePickerText}>Done</Text>
                     </TouchableOpacity>
                   </View>
                 )}
              </>
            )}
>>>>>>> 3ca1d131

            <TouchableOpacity
              style={[styles.button, { backgroundColor: themeColors.accent }, (!title || loading) && styles.buttonDisabled]}
              onPress={handleSubmit}
              disabled={!title || loading}
            >
              <Text style={[styles.buttonText, { color: themeColors.text }]}>Add Milestone</Text>
            </TouchableOpacity>
          </View>
        </View>
      </View>
    </Modal>
  );
};

const styles = StyleSheet.create({
  overlay: {
    flex: 1,
    backgroundColor: 'rgba(0, 0, 0, 0.5)',
    justifyContent: 'flex-end',
  },
  modal: {
    backgroundColor: 'transparent', // Will be set dynamically
    borderTopLeftRadius: BorderRadius.xl,
    borderTopRightRadius: BorderRadius.xl,
    paddingTop: Spacing.lg,
    maxHeight: '70%',
  },
  header: {
    flexDirection: 'row',
    justifyContent: 'space-between',
    alignItems: 'center',
    paddingHorizontal: Spacing.lg,
    paddingBottom: Spacing.md,
    borderBottomWidth: 1,
  },
  title: {
    ...Typography.h2,
  },
  content: {
    padding: Spacing.lg,
  },
  label: {
    ...Typography.body,
    marginBottom: Spacing.sm,
    marginTop: Spacing.sm,
  },
  input: {
    ...Typography.body,
    borderRadius: BorderRadius.md,
    padding: Spacing.md,
    marginBottom: Spacing.md,
    borderWidth: 1,
  },
  textArea: {
    minHeight: 80,
    textAlignVertical: 'top',
  },
  button: {
    padding: Spacing.md,
    borderRadius: BorderRadius.md,
    alignItems: 'center',
    marginTop: Spacing.md,
  },
  buttonDisabled: {
    opacity: 0.5,
  },
  buttonText: {
    ...Typography.body,
    fontWeight: '600',
  },
  datePickerButton: {
    flexDirection: 'row',
    alignItems: 'center',
    backgroundColor: Colors.light.backgroundSecondary,
    borderRadius: BorderRadius.md,
    padding: Spacing.md,
    marginBottom: Spacing.md,
    borderWidth: 1,
    borderColor: Colors.light.border,
    gap: Spacing.sm,
  },
  datePickerText: {
    ...Typography.body,
    color: Colors.light.textSecondary,
    flex: 1,
  },
  datePickerTextSelected: {
    color: Colors.light.text,
  },
  clearDateButton: {
    padding: Spacing.xs,
  },
  closeDatePickerButton: {
    backgroundColor: Colors.light.accent,
    padding: Spacing.sm,
    borderRadius: BorderRadius.md,
    alignItems: 'center',
    marginBottom: Spacing.md,
  },
  closeDatePickerText: {
    ...Typography.body,
    color: Colors.light.text,
    fontWeight: '600',
  },
  datePickerContainer: {
    padding: Spacing.md,
    backgroundColor: Colors.light.backgroundSecondary,
    borderRadius: BorderRadius.md,
    marginBottom: Spacing.md,
  },
  datePickerHint: {
    ...Typography.bodySmall,
    color: Colors.light.textSecondary,
    marginBottom: Spacing.sm,
  },
});<|MERGE_RESOLUTION|>--- conflicted
+++ resolved
@@ -12,15 +12,10 @@
 }
 
 export const AddMilestoneModal = ({ visible, onClose, skillId }: AddMilestoneModalProps) => {
-<<<<<<< HEAD
-  const { createMilestone } = useEnhancedSkills();
+  const { createMilestone, milestones } = useEnhancedSkills();
   const { resolvedTheme } = useTheme();
   const safeTheme = resolvedTheme === 'light' || resolvedTheme === 'dark' ? resolvedTheme : 'light';
   const themeColors = Colors[safeTheme] || Colors.light;
-  
-=======
-  const { createMilestone, milestones } = useEnhancedSkills();
->>>>>>> 3ca1d131
   const [title, setTitle] = useState('');
   const [description, setDescription] = useState('');
   const [targetDate, setTargetDate] = useState<Date | null>(null);
@@ -90,23 +85,13 @@
               onChangeText={setDescription}
             />
 
-<<<<<<< HEAD
             <Text style={[styles.label, { color: themeColors.text }]}>Target Date (optional)</Text>
-            <TextInput
-              style={[styles.input, { color: themeColors.text, backgroundColor: themeColors.backgroundSecondary, borderColor: themeColors.border }]}
-              placeholder="YYYY-MM-DD"
-              placeholderTextColor={themeColors.textSecondary}
-              value={targetDate}
-              onChangeText={setTargetDate}
-            />
-=======
-            <Text style={styles.label}>Target Date (optional)</Text>
             {Platform.OS === 'web' ? (
               <TextInput
-                style={styles.input}
+                style={[styles.input, { color: themeColors.text, backgroundColor: themeColors.backgroundSecondary, borderColor: themeColors.border }]}
                 type="date"
                 placeholder="YYYY-MM-DD"
-                placeholderTextColor={Colors.light.textSecondary}
+                placeholderTextColor={themeColors.textSecondary}
                 value={targetDate && !isNaN(targetDate.getTime()) ? targetDate.toISOString().split('T')[0] : ''}
                 onChangeText={(text) => {
                   if (text) {
@@ -121,41 +106,39 @@
               />
             ) : (
               <>
-                                 <TouchableOpacity
-                   style={styles.datePickerButton}
-                   onPress={() => setShowDatePicker(true)}
-                 >
-                   <Ionicons name="calendar-outline" size={20} color={Colors.light.textSecondary} />
-                   <Text style={[styles.datePickerText, targetDate && styles.datePickerTextSelected]}>
-                     {targetDate && !isNaN(targetDate.getTime()) ? targetDate.toLocaleDateString() : 'Select a date'}
-                   </Text>
-                   {targetDate && (
-                     <TouchableOpacity
-                       onPress={() => setTargetDate(null)}
-                       style={styles.clearDateButton}
-                     >
-                       <Ionicons name="close-circle" size={20} color={Colors.light.textSecondary} />
-                     </TouchableOpacity>
-                   )}
-                 </TouchableOpacity>
-
-                                 {showDatePicker && Platform.OS === 'ios' && (
-                   <View style={styles.datePickerContainer}>
-                     {/* Simple iOS-style picker for iOS */}
-                     <Text style={styles.datePickerHint}>
-                       {targetDate && !isNaN(targetDate.getTime()) ? 'Date: ' + targetDate.toLocaleDateString() : 'Select a date in MM/DD/YYYY format'}
-                     </Text>
-                     <TouchableOpacity
-                       style={styles.closeDatePickerButton}
-                       onPress={() => setShowDatePicker(false)}
-                     >
-                       <Text style={styles.closeDatePickerText}>Done</Text>
-                     </TouchableOpacity>
-                   </View>
-                 )}
+                <TouchableOpacity
+                  style={[styles.datePickerButton, { backgroundColor: themeColors.backgroundSecondary, borderColor: themeColors.border }]}
+                  onPress={() => setShowDatePicker(true)}
+                >
+                  <Ionicons name="calendar-outline" size={20} color={themeColors.textSecondary} />
+                  <Text style={[styles.datePickerText, { color: targetDate ? themeColors.text : themeColors.textSecondary }]}>
+                    {targetDate && !isNaN(targetDate.getTime()) ? targetDate.toLocaleDateString() : 'Select a date'}
+                  </Text>
+                  {targetDate && (
+                    <TouchableOpacity
+                      onPress={() => setTargetDate(null)}
+                      style={styles.clearDateButton}
+                    >
+                      <Ionicons name="close-circle" size={20} color={themeColors.textSecondary} />
+                    </TouchableOpacity>
+                  )}
+                </TouchableOpacity>
+
+                {showDatePicker && Platform.OS === 'ios' && (
+                  <View style={[styles.datePickerContainer, { backgroundColor: themeColors.backgroundSecondary }]}>
+                    <Text style={[styles.datePickerHint, { color: themeColors.textSecondary }]}>
+                      {targetDate && !isNaN(targetDate.getTime()) ? 'Date: ' + targetDate.toLocaleDateString() : 'Select a date in MM/DD/YYYY format'}
+                    </Text>
+                    <TouchableOpacity
+                      style={[styles.closeDatePickerButton, { backgroundColor: themeColors.accent }]}
+                      onPress={() => setShowDatePicker(false)}
+                    >
+                      <Text style={[styles.closeDatePickerText, { color: themeColors.text }]}>Done</Text>
+                    </TouchableOpacity>
+                  </View>
+                )}
               </>
             )}
->>>>>>> 3ca1d131
 
             <TouchableOpacity
               style={[styles.button, { backgroundColor: themeColors.accent }, (!title || loading) && styles.buttonDisabled]}
