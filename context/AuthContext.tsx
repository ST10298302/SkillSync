import AsyncStorage from '@react-native-async-storage/async-storage';
import { User } from '@supabase/supabase-js';
import * as SecureStore from 'expo-secure-store';
import React, { createContext, ReactNode, useContext, useEffect, useState } from 'react';
import { Platform } from 'react-native';
import { SupabaseService } from '../services/supabaseService';

// Types for the context state
interface AuthContextProps {
  user: User | null;
  isLoggedIn: boolean;
  loading: boolean;
  signUp: (email: string, password: string, name?: string) => Promise<void>;
  signIn: (email: string, password: string) => Promise<void>;
  signOut: () => Promise<void>;
}

const AuthContext = createContext<AuthContextProps | undefined>(undefined);

// Cross-platform helpers for "secure" (user credentials) storage
const setSecureItem = async (key: string, value: string) => {
  if (Platform.OS === 'web') {
    await AsyncStorage.setItem(key, value);
  } else {
    await SecureStore.setItemAsync(key, value);
  }
};
const getSecureItem = async (key: string) => {
  if (Platform.OS === 'web') {
    return await AsyncStorage.getItem(key);
  } else {
    return await SecureStore.getItemAsync(key);
  }
};
const removeSecureItem = async (key: string) => {
  if (Platform.OS === 'web') {
    await AsyncStorage.removeItem(key);
  } else {
    await SecureStore.deleteItemAsync(key);
  }
};

/**
 * AuthProvider manages simple email/password authentication.
 * It uses SecureStore (native) or AsyncStorage (web) to save credentials,
 * and AsyncStorage to persist the logged‑in state between launches.
 */
export const AuthProvider = ({ children }: { children: ReactNode }) => {
  const [user, setUser] = useState<User | null>(null);
  const [isLoggedIn, setIsLoggedIn] = useState<boolean>(false);
  const [loading, setLoading] = useState<boolean>(true);

  /**
   * Load persisted auth state on mount.
   */
  useEffect(() => {
    const loadAuthState = async () => {
      try {
<<<<<<< HEAD
        console.log('🔧 AuthContext: Loading auth state...');
        // Read env safely to avoid reference errors in non-Expo test environments
        const env: any = (globalThis as any)?.process?.env || {};
        const supabaseUrl = env.EXPO_PUBLIC_SUPABASE_URL;
        const supabaseKey = env.EXPO_PUBLIC_SUPABASE_ANON_KEY;

        const inBrowser = typeof window !== 'undefined';
        const hasSupabaseConfig = Boolean(inBrowser && supabaseUrl && supabaseKey);

        if (hasSupabaseConfig) {
=======
        // Only try to load auth state in browser environment and if Supabase is properly configured
        if (typeof window !== 'undefined' && process.env.EXPO_PUBLIC_SUPABASE_URL && process.env.EXPO_PUBLIC_SUPABASE_ANON_KEY) {
>>>>>>> 8c00115a
          const currentUser = await SupabaseService.getCurrentUser();
          if (currentUser) {
            setUser(currentUser);
            setIsLoggedIn(true);
          }
<<<<<<< HEAD
        } else {
          console.log('ℹ️ AuthContext: Not in browser or Supabase env not set, skipping auth load');
        }
      } catch (e) {
        console.error('❌ AuthContext: Failed to load auth state', e);
=======
        }
      } catch (e) {
        console.error('AuthContext: Failed to load auth state', e);
        // Don't throw error, just continue without user
>>>>>>> 8c00115a
      } finally {
        setLoading(false);
      }
    };
    loadAuthState();
  }, []);

  /**
   * Sign up with Supabase authentication.
   */
  const signUp = async (email: string, password: string, name?: string) => {
    try {
      const { user } = await SupabaseService.signUp(email, password, name);
      if (user) {
        setUser(user);
        setIsLoggedIn(true);
      }
    } catch (e) {
      console.error('AuthContext: Failed to sign up', e);
      throw e;
    }
  };

  /**
   * Sign in with Supabase authentication.
   */
  const signIn = async (email: string, password: string) => {
    try {
      const { user } = await SupabaseService.signIn(email, password);
      if (user) {
        setUser(user);
        setIsLoggedIn(true);
      }
    } catch (e) {
      console.error('AuthContext: Failed to sign in', e);
      throw e;
    }
  };

  /**
   * Sign out with Supabase authentication.
   */
  const signOut = async () => {
    try {
      await SupabaseService.signOut();
      setUser(null);
      setIsLoggedIn(false);
    } catch (e) {
      console.error('AuthContext: Failed to sign out', e);
      throw e;
    }
  };

  return (
    <AuthContext.Provider
      value={{ user, isLoggedIn, loading, signUp, signIn, signOut }}
    >
      {children}
    </AuthContext.Provider>
  );
};

/**
 * Convenience hook to access the AuthContext.  Throws an
 * error if used outside an AuthProvider.
 */
export const useAuth = () => {
  const context = useContext(AuthContext);
  if (context === undefined) {
    throw new Error('useAuth must be used within an AuthProvider');
  }
  return context;
};<|MERGE_RESOLUTION|>--- conflicted
+++ resolved
@@ -56,39 +56,32 @@
   useEffect(() => {
     const loadAuthState = async () => {
       try {
-<<<<<<< HEAD
-        console.log('🔧 AuthContext: Loading auth state...');
-        // Read env safely to avoid reference errors in non-Expo test environments
-        const env: any = (globalThis as any)?.process?.env || {};
-        const supabaseUrl = env.EXPO_PUBLIC_SUPABASE_URL;
-        const supabaseKey = env.EXPO_PUBLIC_SUPABASE_ANON_KEY;
+console.log('AuthContext: Loading auth state...');
 
-        const inBrowser = typeof window !== 'undefined';
-        const hasSupabaseConfig = Boolean(inBrowser && supabaseUrl && supabaseKey);
+try {
+  // Are we in a browser?
+  const inBrowser = typeof window !== 'undefined';
 
-        if (hasSupabaseConfig) {
-=======
-        // Only try to load auth state in browser environment and if Supabase is properly configured
-        if (typeof window !== 'undefined' && process.env.EXPO_PUBLIC_SUPABASE_URL && process.env.EXPO_PUBLIC_SUPABASE_ANON_KEY) {
->>>>>>> 8c00115a
-          const currentUser = await SupabaseService.getCurrentUser();
-          if (currentUser) {
-            setUser(currentUser);
-            setIsLoggedIn(true);
-          }
-<<<<<<< HEAD
-        } else {
-          console.log('ℹ️ AuthContext: Not in browser or Supabase env not set, skipping auth load');
-        }
-      } catch (e) {
-        console.error('❌ AuthContext: Failed to load auth state', e);
-=======
-        }
-      } catch (e) {
-        console.error('AuthContext: Failed to load auth state', e);
-        // Don't throw error, just continue without user
->>>>>>> 8c00115a
-      } finally {
+  // Read env safely so Jest/Node/Native don’t blow up if process/env is missing
+  const env = ((globalThis as any)?.process?.env ?? {}) as Record<string, string | undefined>;
+  const supabaseUrl = env.EXPO_PUBLIC_SUPABASE_URL;
+  const supabaseKey = env.EXPO_PUBLIC_SUPABASE_ANON_KEY;
+
+  // Only try to load auth state in browser and if Supabase is configured
+  if (inBrowser && supabaseUrl && supabaseKey) {
+    const currentUser = await SupabaseService.getCurrentUser();
+    if (currentUser) {
+      setUser(currentUser);
+      setIsLoggedIn(true);
+    }
+  } else {
+    console.log('AuthContext: Not in browser or Supabase env not set, skipping auth load');
+  }
+} catch (e) {
+  console.error('AuthContext: Failed to load auth state', e);
+  // Don't throw error, just continue without user
+}
+ finally {
         setLoading(false);
       }
     };
