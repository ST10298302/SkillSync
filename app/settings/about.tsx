--- conflicted
+++ resolved
@@ -536,11 +536,7 @@
         </Animated.View>
 
         <Animated.View style={[styles.section, { opacity: fadeAnim, transform: [{ translateY: slideAnim }] }]}>
-<<<<<<< HEAD
-          <Text style={styles.sectionTitle}>Our Team</Text>
-=======
           <Text style={styles.sectionTitle}>{t('features')}</Text>
->>>>>>> af6767a6
           
           <View style={styles.card}>
             <View style={styles.teamGrid}>
@@ -552,11 +548,7 @@
         </Animated.View>
 
         <Animated.View style={[styles.section, { opacity: fadeAnim, transform: [{ translateY: slideAnim }] }]}>
-<<<<<<< HEAD
-          <Text style={styles.sectionTitle}>Key Features</Text>
-=======
           <Text style={styles.sectionTitle}>{t('ourTeam')}</Text>
->>>>>>> af6767a6
           
           <View style={styles.featuresGrid}>
             {appInfo.features.map((feature, index) => (
@@ -566,21 +558,6 @@
         </Animated.View>
 
         <Animated.View style={[styles.section, { opacity: fadeAnim, transform: [{ translateY: slideAnim }] }]}>
-<<<<<<< HEAD
-          <Text style={styles.sectionTitle}>Legal & Privacy</Text>
-          
-          <View style={styles.card}>
-            {legalLinks.map((link, index) => (
-              <LegalItem
-                key={index}
-                title={link.title}
-                subtitle={link.subtitle}
-                icon={link.icon}
-                index={index}
-                isExpanded={expandedLegal === index}
-              />
-            ))}
-=======
           <Text style={styles.sectionTitle}>{t('legal')}</Text>
           
           <View style={styles.card}>
@@ -613,7 +590,6 @@
                 />
               );
             })}
->>>>>>> af6767a6
           </View>
         </Animated.View>
 
