import { Ionicons } from '@expo/vector-icons';
import * as Haptics from 'expo-haptics';
import { useRouter } from 'expo-router';
import React, { useRef, useState } from 'react';
import {
    Animated,
    ScrollView,
    StyleSheet,
    Text,
    TouchableOpacity,
    View,
} from 'react-native';

import UniformLayout from '../../components/UniformLayout';
import { BorderRadius, Colors, Spacing, Typography } from '../../constants/Colors';
import { useAuth } from '../../context/AuthContext';
import { useLanguage } from '../../context/LanguageContext';
import { useTheme } from '../../context/ThemeContext';
import { SupabaseService } from '../../services/supabaseService';

export default function NotificationsSettings() {
  const router = useRouter();
  const { t } = useLanguage();
  const { resolvedTheme } = useTheme();
  const { user } = useAuth();
  const safeTheme = resolvedTheme === 'light' || resolvedTheme === 'dark' ? resolvedTheme : 'light';
  const themeColors = Colors[safeTheme] || Colors.light;

  const [notifications, setNotifications] = useState({
    dailyReminders: true,
    weeklyReports: true,
    skillCompletions: true,
    streakAlerts: true,
    tipsAndTricks: false,
    marketingEmails: false,
  });

  const [loading, setLoading] = useState(false);

  const fadeAnim = React.useRef(new Animated.Value(0)).current;
  const slideAnim = React.useRef(new Animated.Value(50)).current;

  React.useEffect(() => {
    Animated.parallel([
      Animated.timing(fadeAnim, {
        toValue: 1,
        duration: 800,
        useNativeDriver: true,
      }),
      Animated.timing(slideAnim, {
        toValue: 0,
        duration: 600,
        useNativeDriver: true,
      }),
    ]).start();
  }, [fadeAnim, slideAnim]);

  // Load notification settings from database
  React.useEffect(() => {
    if (user?.id) {
      loadNotificationSettings();
    }
  }, [user?.id]);

  const loadNotificationSettings = async () => {
    try {
      setLoading(true);
      const settings = await SupabaseService.getNotificationSettings(user!.id);
      
      setNotifications({
        dailyReminders: settings.daily_reminders ?? true,
        weeklyReports: settings.weekly_reports ?? true,
        skillCompletions: settings.skill_completions ?? true,
        streakAlerts: settings.streak_alerts ?? true,
        tipsAndTricks: settings.tips_and_tricks ?? false,
        marketingEmails: settings.marketing_emails ?? false,
      });
    } catch (error) {
      console.error('Error loading notification settings:', error);
    } finally {
      setLoading(false);
    }
  };

  const toggleSwitch = async (key: keyof typeof notifications) => {
    if (!user?.id) return;
    
    Haptics.impactAsync(Haptics.ImpactFeedbackStyle.Light);
    
    const newValue = !notifications[key];
    setNotifications(prev => ({
      ...prev,
      [key]: newValue,
    }));

    try {
      // Map the local state keys to database column names
      const dbKeyMap: Record<keyof typeof notifications, string> = {
        dailyReminders: 'daily_reminders',
        weeklyReports: 'weekly_reports',
        skillCompletions: 'skill_completions',
        streakAlerts: 'streak_alerts',
        tipsAndTricks: 'tips_and_tricks',
        marketingEmails: 'marketing_emails',
      };

      const dbKey = dbKeyMap[key];
      const updateData = { [dbKey]: newValue };

      await SupabaseService.updateNotificationSettings(user.id, updateData);
    } catch (error) {
      console.error('Error updating notification setting:', error);
      // Revert on error
      setNotifications(prev => ({
        ...prev,
        [key]: !newValue,
      }));
    }
  };

  // Custom switch component to avoid React Native Switch issues
  const CustomSwitch = ({ value, onValueChange, testID }: { value: boolean; onValueChange: () => void; testID?: string }) => {
    const animatedValue = useRef(new Animated.Value(value ? 1 : 0)).current;

    React.useEffect(() => {
      Animated.timing(animatedValue, {
        toValue: value ? 1 : 0,
        duration: 200,
        useNativeDriver: false,
      }).start();
    }, [value, animatedValue]);

    const translateX = animatedValue.interpolate({
      inputRange: [0, 1],
      outputRange: [2, 22],
    });

    return (
      <TouchableOpacity
        testID={testID}
        onPress={onValueChange}
        style={[
          styles.customSwitch,
          {
            backgroundColor: value ? themeColors.accent + '40' : themeColors.border,
          }
        ]}
        activeOpacity={0.7}
      >
        <Animated.View
          style={[
            styles.customSwitchThumb,
            {
              backgroundColor: value ? themeColors.accent : themeColors.textSecondary,
              transform: [{ translateX }],
            }
          ]}
        />
      </TouchableOpacity>
    );
  };

  const NotificationItem = ({ 
    id,
    title, 
    subtitle, 
    value, 
    onToggle, 
    icon,
    isLast = false,
  }: {
    id: string;
    title: string;
    subtitle: string;
    value: boolean;
    onToggle: () => void;
    icon: string;
    isLast?: boolean;
  }) => (
    <View key={id} style={[styles.notificationItem, isLast && { borderBottomWidth: 0 }]}>
      <View style={styles.notificationIcon}>
        <Ionicons name={icon as any} size={24} color={themeColors.accent} />
      </View>
      <View style={styles.notificationContent}>
        <Text style={styles.notificationTitle}>{title}</Text>
        <Text style={styles.notificationSubtitle}>{subtitle}</Text>
      </View>
      <CustomSwitch
        value={value}
        onValueChange={onToggle}
        testID={`notification-switch-${id}`}
      />
    </View>
  );

  const styles = StyleSheet.create({
    scrollView: {
      flex: 1,
      backgroundColor: themeColors.background,
    },
    scrollContent: {
      paddingBottom: Spacing.xl,
    },
    header: {
      paddingHorizontal: Spacing.lg,
      paddingTop: Spacing.xxl,
      paddingBottom: Spacing.xl,
    },
    headerRow: {
      flexDirection: 'row',
      alignItems: 'center',
      marginBottom: Spacing.md,
    },
    backButton: {
      width: 44,
      height: 44,
      borderRadius: BorderRadius.round,
      backgroundColor: themeColors.backgroundSecondary,
      justifyContent: 'center',
      alignItems: 'center',
      marginRight: Spacing.md,
      shadowColor: themeColors.shadow.medium,
      shadowOffset: { width: 0, height: 2 },
      shadowOpacity: 0.1,
      shadowRadius: 4,
      elevation: 2,
    },
    headerTitle: {
      ...Typography.h1,
      color: themeColors.text,
      fontWeight: '700',
    },
    headerSubtitle: {
      ...Typography.body,
      color: themeColors.textSecondary,
      marginTop: Spacing.xs,
      opacity: 0.8,
    },
    section: {
      paddingHorizontal: Spacing.lg,
      marginTop: Spacing.lg,
    },
    sectionTitle: {
      ...Typography.h3,
      color: themeColors.text,
      fontWeight: '600',
      marginBottom: Spacing.md,
    },
    card: {
      backgroundColor: themeColors.background,
      borderRadius: BorderRadius.xl,
      overflow: 'hidden',
      marginBottom: Spacing.md,
      shadowColor: themeColors.shadow.medium,
      shadowOffset: { width: 0, height: 4 },
      shadowOpacity: 0.15,
      shadowRadius: 8,
      elevation: 6,
      borderWidth: 1,
      borderColor: themeColors.border,
    },
    notificationItem: {
      flexDirection: 'row',
      alignItems: 'center',
      paddingVertical: Spacing.lg,
      paddingHorizontal: Spacing.lg,
      borderBottomWidth: 1,
      borderBottomColor: themeColors.borderSecondary,
    },
    notificationIcon: {
      width: 48,
      height: 48,
      borderRadius: BorderRadius.round,
      backgroundColor: themeColors.accent + '15',
      justifyContent: 'center',
      alignItems: 'center',
      marginRight: Spacing.md,
    },
    notificationContent: {
      flex: 1,
    },
    notificationTitle: {
      ...Typography.body,
      color: themeColors.text,
      fontWeight: '600',
      marginBottom: Spacing.xs,
    },
    notificationSubtitle: {
      ...Typography.caption,
      color: themeColors.textSecondary,
      lineHeight: 18,
    },
    infoSection: {
      backgroundColor: themeColors.backgroundSecondary,
      borderRadius: BorderRadius.lg,
      padding: Spacing.lg,
      borderLeftWidth: 3,
      borderLeftColor: themeColors.info,
    },
    infoText: {
      ...Typography.bodySmall,
      color: themeColors.textSecondary,
      lineHeight: 20,
    },
    customSwitch: {
      width: 50,
      height: 30,
      borderRadius: 15,
      justifyContent: 'center',
      paddingHorizontal: 2,
    },
    customSwitchThumb: {
      width: 26,
      height: 26,
      borderRadius: 13,
      shadowColor: '#000',
      shadowOffset: {
        width: 0,
        height: 2,
      },
      shadowOpacity: 0.25,
      shadowRadius: 3.84,
      elevation: 5,
    },
  });

  return (
    <UniformLayout>
      <ScrollView 
        style={styles.scrollView}
        contentContainerStyle={styles.scrollContent}
        showsVerticalScrollIndicator={false}
      >
        <Animated.View style={[styles.header, { opacity: fadeAnim, transform: [{ translateY: slideAnim }] }]}>
          <View style={styles.headerRow}>
            <TouchableOpacity
              style={styles.backButton}
              onPress={() => {
                Haptics.impactAsync(Haptics.ImpactFeedbackStyle.Light);
                router.back();
              }}
            >
              <Ionicons name="arrow-back" size={24} color={themeColors.text} />
            </TouchableOpacity>
<<<<<<< HEAD
            <View style={{ flex: 1 }}>
              <Text style={styles.headerTitle}>Notifications</Text>
              <Text style={styles.headerSubtitle}>Manage your notification preferences</Text>
            </View>
=======
            <Text style={styles.headerTitle}>{t('notifications')}</Text>
          </View>
          <View style={styles.logoContainer}>
            <Logo size={40} />
>>>>>>> af6767a6
          </View>
        </Animated.View>

        <Animated.View style={[styles.section, { opacity: fadeAnim, transform: [{ translateY: slideAnim }] }]}>
          <Text style={styles.sectionTitle}>{t('pushNotifications')}</Text>
          
          <View style={styles.card}>
            <NotificationItem
              id="daily-reminders"
              title={t('dailyReminders')}
              subtitle={t('getRemindedToPractice')}
              value={notifications.dailyReminders}
              onToggle={() => toggleSwitch('dailyReminders')}
              icon="time-outline"
            />
            <NotificationItem
              id="weekly-reports"
              title={t('weeklyReports')}
              subtitle={t('receiveWeeklySummaries')}
              value={notifications.weeklyReports}
              onToggle={() => toggleSwitch('weeklyReports')}
              icon="bar-chart-outline"
            />
            <NotificationItem
              id="skill-completions"
              title={t('skillCompletions')}
              subtitle={t('celebrateWhenComplete')}
              value={notifications.skillCompletions}
              onToggle={() => toggleSwitch('skillCompletions')}
              icon="trophy-outline"
            />
            <NotificationItem
              id="streak-alerts"
              title={t('streakAlerts')}
              subtitle={t('stayMotivatedWithStreaks')}
              value={notifications.streakAlerts}
              onToggle={() => toggleSwitch('streakAlerts')}
              icon="flame-outline"
              isLast={true}
            />
          </View>
        </Animated.View>

        <Animated.View style={[styles.section, { opacity: fadeAnim, transform: [{ translateY: slideAnim }] }]}>
          <Text style={styles.sectionTitle}>{t('emailNotifications')}</Text>
          
          <View style={styles.card}>
            <NotificationItem
              id="tips-and-tricks"
              title={t('tipsTricks')}
              subtitle={t('receiveHelpfulTips')}
              value={notifications.tipsAndTricks}
              onToggle={() => toggleSwitch('tipsAndTricks')}
              icon="bulb-outline"
            />
            <NotificationItem
              id="marketing-emails"
              title={t('marketingEmails')}
              subtitle={t('getUpdatesAboutFeatures')}
              value={notifications.marketingEmails}
              onToggle={() => toggleSwitch('marketingEmails')}
              icon="mail-outline"
              isLast={true}
            />
          </View>
        </Animated.View>

        <Animated.View style={[styles.section, { opacity: fadeAnim, transform: [{ translateY: slideAnim }] }]}>
          <View style={styles.infoSection}>
            <Text style={styles.infoText}>
              {t('changeSettingsAnyTime')}
            </Text>
          </View>
        </Animated.View>
      </ScrollView>
    </UniformLayout>
  );
}<|MERGE_RESOLUTION|>--- conflicted
+++ resolved
@@ -342,17 +342,10 @@
             >
               <Ionicons name="arrow-back" size={24} color={themeColors.text} />
             </TouchableOpacity>
-<<<<<<< HEAD
             <View style={{ flex: 1 }}>
               <Text style={styles.headerTitle}>Notifications</Text>
               <Text style={styles.headerSubtitle}>Manage your notification preferences</Text>
             </View>
-=======
-            <Text style={styles.headerTitle}>{t('notifications')}</Text>
-          </View>
-          <View style={styles.logoContainer}>
-            <Logo size={40} />
->>>>>>> af6767a6
           </View>
         </Animated.View>
 
