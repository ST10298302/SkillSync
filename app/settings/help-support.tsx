import { Ionicons } from '@expo/vector-icons';
import * as Haptics from 'expo-haptics';
import { useRouter } from 'expo-router';
import React, { useState } from 'react';
import {
  Animated,
  Linking,
  ScrollView,
  StyleSheet,
  Text,
  TouchableOpacity,
  View,
} from 'react-native';

import UniformLayout from '../../components/UniformLayout';
import { BorderRadius, Colors, Spacing, Typography } from '../../constants/Colors';
import { useLanguage } from '../../context/LanguageContext';
import { useTheme } from '../../context/ThemeContext';

export default function HelpSupport() {
  const router = useRouter();
  const { t } = useLanguage();
  const { resolvedTheme } = useTheme();
  const safeTheme = resolvedTheme === 'light' || resolvedTheme === 'dark' ? resolvedTheme : 'light';
  const themeColors = Colors[safeTheme] || Colors.light;

  const [expandedFAQ, setExpandedFAQ] = useState<number | null>(null);
  const [expandedTutorial, setExpandedTutorial] = useState<number | null>(null);

  const fadeAnim = React.useRef(new Animated.Value(0)).current;
  const slideAnim = React.useRef(new Animated.Value(50)).current;

  React.useEffect(() => {
    Animated.parallel([
      Animated.timing(fadeAnim, {
        toValue: 1,
        duration: 800,
        useNativeDriver: true,
      }),
      Animated.timing(slideAnim, {
        toValue: 0,
        duration: 600,
        useNativeDriver: true,
      }),
    ]).start();
  }, [fadeAnim, slideAnim]);

  const faqs = [
    {
      question: "How do I add a new skill?",
      answer: "Tap the '+' button on the home screen or go to the Add tab. Enter the skill name, description, and set your learning goals. You can also add categories and difficulty levels to better organize your learning journey."
    },
    {
      question: "How does progress tracking work?",
      answer: "SkillSync tracks your progress through daily entries. Each time you practice a skill, add an entry with your achievements, challenges, and time spent. The app calculates your overall progress based on your goals and consistency."
    },
    {
      question: "What are streaks and how do they work?",
      answer: "Streaks track consecutive days of practice for each skill. The longer your streak, the more motivated you'll stay. You can view your streaks in the Analytics tab and get notifications to maintain them."
    },
    {
      question: "Can I export my data?",
      answer: "Yes! Go to Settings > Privacy & Security > Export Data to download all your skills, entries, and progress data. This feature helps you backup your learning journey or transfer to other platforms."
    },
    {
      question: "How do I change my profile picture?",
      answer: "Tap on your profile picture in the Profile tab. You can either take a new photo or select one from your gallery. The app will automatically crop and optimize the image for the best display."
    },
    {
      question: "Is my data secure?",
      answer: "Absolutely! We use industry-standard encryption and secure cloud storage. Your data is never shared with third parties without your explicit consent. You can control your privacy settings in the Privacy & Security section."
    }
  ];

  const contactOptions = [
    {
      title: "Email Support",
      subtitle: "Get help via email",
      icon: "mail-outline",
      action: () => Linking.openURL('mailto:support@skillsync.app'),
    },
    {
      title: "Report a Bug",
      subtitle: "Help us improve the app",
      icon: "bug-outline",
      action: () => Linking.openURL('mailto:support@skillsync.app?subject=Bug Report'),
    },
    {
      title: "Feature Request",
      subtitle: "Suggest new features",
      icon: "bulb-outline",
      action: () => Linking.openURL('mailto:support@skillsync.app?subject=Feature Request'),
    }
  ];

  const tutorials = [
    {
      step: 1,
      title: "Getting Started",
      icon: "rocket-outline",
      description: "Welcome to SkillSync! Start by creating your first skill. Tap the '+' button on the home screen or navigate to the 'Add' tab. Give your skill a name, description, and set your learning goals.",
      tips: ["Choose skills you're passionate about", "Set realistic goals", "Start with one or two skills"]
    },
    {
      step: 2,
      title: "Track Your Progress",
      icon: "trending-up-outline",
      description: "Each time you practice, add an entry by tapping on your skill card. Record what you learned, challenges faced, and time spent. SkillSync automatically calculates your progress.",
      tips: ["Add entries daily for best results", "Be honest about your progress", "Include specific achievements"]
    },
    {
      step: 3,
      title: "Build Streaks",
      icon: "flame-outline",
      description: "Consistency is key! Practice daily to build streaks. The longer your streak, the more motivated you'll stay. View your streaks in the Analytics tab.",
      tips: ["Set daily reminders", "Even 15 minutes counts", "Don't break the chain!"]
    },
    {
      step: 4,
      title: "Use Analytics",
      icon: "bar-chart-outline",
      description: "Monitor your learning journey in the Analytics tab. See progress charts, total practice time, streak statistics, and skill comparisons to optimize your learning.",
      tips: ["Review weekly progress", "Identify patterns", "Adjust goals as needed"]
    },
    {
      step: 5,
      title: "Join the Community",
      icon: "people-outline",
      description: "Share your skills publicly in the Community tab. Follow other learners, get inspired by their progress, and add their skills to your collection.",
      tips: ["Share your journey", "Learn from others", "Stay motivated together"]
    }
  ];

  const HelpItem = ({ 
    title, 
    subtitle, 
    icon, 
    onPress,
    isLast = false,
  }: {
    title: string;
    subtitle: string;
    icon: string;
    onPress: () => void;
    isLast?: boolean;
  }) => (
    <TouchableOpacity style={[styles.helpItem, isLast && { borderBottomWidth: 0 }]} onPress={onPress}>
      <View style={styles.helpIcon}>
        <Ionicons name={icon as any} size={24} color={themeColors.accent} />
      </View>
      <View style={styles.helpContent}>
        <Text style={styles.helpTitle}>{title}</Text>
        <Text style={styles.helpSubtitle}>{subtitle}</Text>
      </View>
      <Ionicons name="chevron-forward" size={20} color={themeColors.textSecondary} />
    </TouchableOpacity>
  );

  const FAQItem = ({ 
    question, 
    answer, 
    index,
    isLast = false,
  }: {
    question: string;
    answer: string;
    index: number;
    isLast?: boolean;
  }) => {
    const isExpanded = expandedFAQ === index;
    
    return (
      <View style={[styles.faqItem, isLast && { borderBottomWidth: 0 }]}>
        <TouchableOpacity
          style={styles.faqQuestion}
          onPress={() => {
            Haptics.impactAsync(Haptics.ImpactFeedbackStyle.Light);
            setExpandedFAQ(isExpanded ? null : index);
          }}
        >
          <Text style={styles.faqQuestionText}>{question}</Text>
          <Ionicons 
            name={isExpanded ? "chevron-up" : "chevron-down"} 
            size={20} 
            color={themeColors.textSecondary} 
          />
        </TouchableOpacity>
        {isExpanded && (
          <Animated.View style={styles.faqAnswer}>
            <Text style={styles.faqAnswerText}>{answer}</Text>
          </Animated.View>
        )}
      </View>
    );
  };

  const TutorialItem = ({
    tutorial,
    index,
    isLast = false,
  }: {
    tutorial: typeof tutorials[0];
    index: number;
    isLast?: boolean;
  }) => {
    const isExpanded = expandedTutorial === index;

    return (
      <View style={[styles.tutorialItem, isLast && { borderBottomWidth: 0 }]}>
        <TouchableOpacity
          style={styles.tutorialHeader}
          onPress={() => {
            Haptics.impactAsync(Haptics.ImpactFeedbackStyle.Light);
            setExpandedTutorial(isExpanded ? null : index);
          }}
        >
          <View style={styles.tutorialHeaderLeft}>
            <View style={styles.tutorialStepBadge}>
              <Text style={styles.tutorialStepText}>{tutorial.step}</Text>
            </View>
            <View style={styles.tutorialIcon}>
              <Ionicons name={tutorial.icon as any} size={24} color={themeColors.accent} />
            </View>
            <Text style={styles.tutorialTitle}>{tutorial.title}</Text>
          </View>
          <Ionicons
            name={isExpanded ? "chevron-up" : "chevron-down"}
            size={20}
            color={themeColors.textSecondary}
          />
        </TouchableOpacity>
        {isExpanded && (
          <Animated.View style={styles.tutorialContent}>
            <Text style={styles.tutorialDescription}>{tutorial.description}</Text>
            <View style={styles.tutorialTips}>
              <Text style={styles.tutorialTipsTitle}>💡 Pro Tips:</Text>
              {tutorial.tips.map((tip, idx) => (
                <View key={idx} style={styles.tutorialTip}>
                  <View style={styles.tutorialTipBullet} />
                  <Text style={styles.tutorialTipText}>{tip}</Text>
                </View>
              ))}
            </View>
          </Animated.View>
        )}
      </View>
    );
  };

  const styles = StyleSheet.create({
    scrollView: {
      flex: 1,
      backgroundColor: themeColors.background,
    },
    scrollContent: {
      paddingBottom: Spacing.xl,
    },
    header: {
      paddingHorizontal: Spacing.lg,
      paddingTop: Spacing.xxl,
      paddingBottom: Spacing.xl,
    },
    headerRow: {
      flexDirection: 'row',
      alignItems: 'center',
      marginBottom: Spacing.md,
    },
    backButton: {
      width: 44,
      height: 44,
      borderRadius: BorderRadius.round,
      backgroundColor: themeColors.backgroundSecondary,
      justifyContent: 'center',
      alignItems: 'center',
      marginRight: Spacing.md,
      shadowColor: themeColors.shadow.medium,
      shadowOffset: { width: 0, height: 2 },
      shadowOpacity: 0.1,
      shadowRadius: 4,
      elevation: 2,
    },
    headerTitle: {
      ...Typography.h1,
      color: themeColors.text,
      fontWeight: '700',
    },
    headerSubtitle: {
      ...Typography.body,
      color: themeColors.textSecondary,
      marginTop: Spacing.xs,
      opacity: 0.8,
    },
    section: {
      paddingHorizontal: Spacing.lg,
      marginTop: Spacing.lg,
    },
    sectionTitle: {
      ...Typography.h3,
      color: themeColors.text,
      fontWeight: '600',
      marginBottom: Spacing.md,
    },
    card: {
      backgroundColor: themeColors.background,
      borderRadius: BorderRadius.xl,
      overflow: 'hidden',
      marginBottom: Spacing.md,
      shadowColor: themeColors.shadow.medium,
      shadowOffset: { width: 0, height: 4 },
      shadowOpacity: 0.15,
      shadowRadius: 8,
      elevation: 6,
      borderWidth: 1,
      borderColor: themeColors.border,
    },
    helpItem: {
      flexDirection: 'row',
      alignItems: 'center',
      paddingVertical: Spacing.lg,
      paddingHorizontal: Spacing.lg,
      borderBottomWidth: 1,
      borderBottomColor: themeColors.borderSecondary,
    },
    helpIcon: {
      width: 48,
      height: 48,
      borderRadius: BorderRadius.round,
      backgroundColor: themeColors.accent + '15',
      justifyContent: 'center',
      alignItems: 'center',
      marginRight: Spacing.md,
    },
    helpContent: {
      flex: 1,
    },
    helpTitle: {
      ...Typography.body,
      color: themeColors.text,
      fontWeight: '600',
      marginBottom: Spacing.xs,
    },
    helpSubtitle: {
      ...Typography.caption,
      color: themeColors.textSecondary,
      lineHeight: 18,
    },
    faqItem: {
      borderBottomWidth: 1,
      borderBottomColor: themeColors.borderSecondary,
      paddingHorizontal: Spacing.lg,
    },
    faqQuestion: {
      flexDirection: 'row',
      justifyContent: 'space-between',
      alignItems: 'center',
      paddingVertical: Spacing.lg,
    },
    faqQuestionText: {
      ...Typography.body,
      color: themeColors.text,
      fontWeight: '600',
      flex: 1,
      marginRight: Spacing.md,
    },
    faqAnswer: {
      paddingBottom: Spacing.md,
    },
    faqAnswerText: {
      ...Typography.bodySmall,
      color: themeColors.textSecondary,
      lineHeight: 22,
    },
    infoSection: {
      backgroundColor: themeColors.backgroundSecondary,
      borderRadius: BorderRadius.lg,
      padding: Spacing.lg,
      borderLeftWidth: 3,
      borderLeftColor: themeColors.info,
    },
    infoText: {
      ...Typography.bodySmall,
      color: themeColors.textSecondary,
      lineHeight: 20,
    },
    tutorialItem: {
      borderBottomWidth: 1,
      borderBottomColor: themeColors.borderSecondary,
    },
    tutorialHeader: {
      flexDirection: 'row',
      justifyContent: 'space-between',
      alignItems: 'center',
      paddingVertical: Spacing.lg,
      paddingHorizontal: Spacing.lg,
    },
    tutorialHeaderLeft: {
      flexDirection: 'row',
      alignItems: 'center',
      flex: 1,
    },
    tutorialStepBadge: {
      width: 32,
      height: 32,
      borderRadius: BorderRadius.round,
      backgroundColor: themeColors.accent,
      justifyContent: 'center',
      alignItems: 'center',
      marginRight: Spacing.sm,
    },
    tutorialStepText: {
      ...Typography.body,
      color: '#ffffff',
      fontWeight: '700',
    },
    tutorialIcon: {
      width: 40,
      height: 40,
      borderRadius: BorderRadius.round,
      backgroundColor: themeColors.accent + '15',
      justifyContent: 'center',
      alignItems: 'center',
      marginRight: Spacing.md,
    },
    tutorialTitle: {
      ...Typography.body,
      color: themeColors.text,
      fontWeight: '600',
      flex: 1,
    },
    tutorialContent: {
      paddingHorizontal: Spacing.lg,
      paddingBottom: Spacing.lg,
      paddingLeft: Spacing.xl + Spacing.lg,
    },
    tutorialDescription: {
      ...Typography.bodySmall,
      color: themeColors.textSecondary,
      lineHeight: 22,
      marginBottom: Spacing.lg,
    },
    tutorialTips: {
      backgroundColor: themeColors.backgroundSecondary,
      borderRadius: BorderRadius.md,
      padding: Spacing.md,
      borderLeftWidth: 3,
      borderLeftColor: themeColors.warning,
    },
    tutorialTipsTitle: {
      ...Typography.bodySmall,
      color: themeColors.text,
      fontWeight: '700',
      marginBottom: Spacing.sm,
    },
    tutorialTip: {
      flexDirection: 'row',
      alignItems: 'flex-start',
      marginTop: Spacing.xs,
    },
    tutorialTipBullet: {
      width: 6,
      height: 6,
      borderRadius: 3,
      backgroundColor: themeColors.warning,
      marginRight: Spacing.sm,
      marginTop: 6,
    },
    tutorialTipText: {
      ...Typography.bodySmall,
      color: themeColors.textSecondary,
      flex: 1,
      lineHeight: 20,
    },
  });

  return (
    <UniformLayout>
      <ScrollView 
        style={styles.scrollView}
        contentContainerStyle={styles.scrollContent}
        showsVerticalScrollIndicator={false}
      >
        <Animated.View style={[styles.header, { opacity: fadeAnim, transform: [{ translateY: slideAnim }] }]}>
          <View style={styles.headerRow}>
            <TouchableOpacity
              style={styles.backButton}
              onPress={() => {
                Haptics.impactAsync(Haptics.ImpactFeedbackStyle.Light);
                router.back();
              }}
            >
              <Ionicons name="arrow-back" size={24} color={themeColors.text} />
            </TouchableOpacity>
<<<<<<< HEAD
            <View style={{ flex: 1 }}>
              <Text style={styles.headerTitle}>Help & Support</Text>
              <Text style={styles.headerSubtitle}>Get the help you need</Text>
            </View>
=======
            <Text style={styles.headerTitle}>{t('helpSupport')}</Text>
          </View>
          <View style={styles.logoContainer}>
            <Logo size={40} />
>>>>>>> af6767a6
          </View>
        </Animated.View>

        <Animated.View style={[styles.section, { opacity: fadeAnim, transform: [{ translateY: slideAnim }] }]}>
<<<<<<< HEAD
          <Text style={styles.sectionTitle}>Step-by-Step Tutorial</Text>
          
          <View style={styles.card}>
            {tutorials.map((tutorial, index) => (
              <TutorialItem
                key={index}
                tutorial={tutorial}
                index={index}
                isLast={index === tutorials.length - 1}
              />
            ))}
=======
          <Text style={styles.sectionTitle}>{t('quickActions')}</Text>
          
          <View style={styles.quickActions}>
            <TouchableOpacity 
              style={styles.quickAction}
              onPress={() => {
                Haptics.impactAsync(Haptics.ImpactFeedbackStyle.Light);
                // TODO: Navigate to getting started guide
              }}
            >
              <View style={styles.quickActionIcon}>
                <Ionicons name="play-outline" size={16} color={themeColors.accent} />
              </View>
              <Text style={styles.quickActionTitle}>{t('getStarted')}</Text>
            </TouchableOpacity>
            
            <TouchableOpacity 
              style={styles.quickAction}
              onPress={() => {
                Haptics.impactAsync(Haptics.ImpactFeedbackStyle.Light);
                // TODO: Navigate to tutorials
              }}
            >
              <View style={styles.quickActionIcon}>
                <Ionicons name="school-outline" size={16} color={themeColors.accent} />
              </View>
              <Text style={styles.quickActionTitle}>{t('tutorials')}</Text>
            </TouchableOpacity>
            
            <TouchableOpacity 
              style={styles.quickAction}
              onPress={() => {
                Haptics.impactAsync(Haptics.ImpactFeedbackStyle.Light);
                // TODO: Navigate to troubleshooting
              }}
            >
              <View style={styles.quickActionIcon}>
                <Ionicons name="construct-outline" size={16} color={themeColors.accent} />
              </View>
              <Text style={styles.quickActionTitle}>{t('troubleshoot')}</Text>
            </TouchableOpacity>
>>>>>>> af6767a6
          </View>
        </Animated.View>

        <Animated.View style={[styles.section, { opacity: fadeAnim, transform: [{ translateY: slideAnim }] }]}>
          <Text style={styles.sectionTitle}>{t('contactUs')}</Text>
          
          <View style={styles.card}>
            {contactOptions.map((option, index) => (
              <HelpItem
                key={index}
                title={option.title}
                subtitle={option.subtitle}
                icon={option.icon}
                onPress={option.action}
                isLast={index === contactOptions.length - 1}
              />
            ))}
          </View>
        </Animated.View>

        <Animated.View style={[styles.section, { opacity: fadeAnim, transform: [{ translateY: slideAnim }] }]}>
          <Text style={styles.sectionTitle}>{t('frequentlyAskedQuestions')}</Text>
          
          <View style={styles.card}>
            {faqs.map((faq, index) => (
              <FAQItem
                key={index}
                question={faq.question}
                answer={faq.answer}
                index={index}
                isLast={index === faqs.length - 1}
              />
            ))}
          </View>
        </Animated.View>

        <Animated.View style={[styles.section, { opacity: fadeAnim, transform: [{ translateY: slideAnim }] }]}>
          <View style={styles.infoSection}>
            <Text style={styles.infoText}>
              {t('cantFindWhatLookingFor')} {t('typicallyRespondWithin24Hours')}
            </Text>
          </View>
        </Animated.View>
      </ScrollView>
    </UniformLayout>
  );
}<|MERGE_RESOLUTION|>--- conflicted
+++ resolved
@@ -490,34 +490,14 @@
             >
               <Ionicons name="arrow-back" size={24} color={themeColors.text} />
             </TouchableOpacity>
-<<<<<<< HEAD
-            <View style={{ flex: 1 }}>
-              <Text style={styles.headerTitle}>Help & Support</Text>
-              <Text style={styles.headerSubtitle}>Get the help you need</Text>
-            </View>
-=======
             <Text style={styles.headerTitle}>{t('helpSupport')}</Text>
           </View>
           <View style={styles.logoContainer}>
             <Logo size={40} />
->>>>>>> af6767a6
           </View>
         </Animated.View>
 
         <Animated.View style={[styles.section, { opacity: fadeAnim, transform: [{ translateY: slideAnim }] }]}>
-<<<<<<< HEAD
-          <Text style={styles.sectionTitle}>Step-by-Step Tutorial</Text>
-          
-          <View style={styles.card}>
-            {tutorials.map((tutorial, index) => (
-              <TutorialItem
-                key={index}
-                tutorial={tutorial}
-                index={index}
-                isLast={index === tutorials.length - 1}
-              />
-            ))}
-=======
           <Text style={styles.sectionTitle}>{t('quickActions')}</Text>
           
           <View style={styles.quickActions}>
@@ -559,7 +539,6 @@
               </View>
               <Text style={styles.quickActionTitle}>{t('troubleshoot')}</Text>
             </TouchableOpacity>
->>>>>>> af6767a6
           </View>
         </Animated.View>
 
