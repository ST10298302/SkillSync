import { Ionicons } from '@expo/vector-icons';
import * as Haptics from 'expo-haptics';
import { useRouter } from 'expo-router';
import React, { useState } from 'react';
import {
    Alert,
    Animated,
    FlatList,
    Modal,
    Platform,
    ScrollView,
    StyleSheet,
    Text,
    TextInput,
    TouchableOpacity,
    View,
} from 'react-native';

import ProfilePicture from '../components/ProfilePicture';
import UniformLayout from '../components/UniformLayout';
import { BorderRadius, Colors, Spacing, Typography } from '../constants/Colors';
import { useAuth } from '../context/AuthContext';
import { useLanguage } from '../context/LanguageContext';
import { useTheme } from '../context/ThemeContext';
import { SupabaseService } from '../services/supabaseService';
import { UserRole } from '../utils/supabase-types';

export default function AccountSettings() {
  const router = useRouter();
  const { user } = useAuth();
  const { t } = useLanguage();
  const { resolvedTheme } = useTheme();
  const safeTheme = resolvedTheme === 'light' || resolvedTheme === 'dark' ? resolvedTheme : 'light';
  const themeColors = Colors[safeTheme] || Colors.light;

  const [isLoading, setIsLoading] = useState(false);
  const [profilePictureUrl, setProfilePictureUrl] = useState<string | undefined>();
<<<<<<< HEAD
  const [name, setName] = useState('');
=======
  const [name, setName] = useState(user?.user_metadata?.name || user?.email?.split('@')[0] || '');
  const [bio, setBio] = useState('');
  const [role, setRole] = useState<UserRole>(UserRole.LEARNER);
  const [specializations, setSpecializations] = useState<string[]>([]);
  const [newSpecialization, setNewSpecialization] = useState('');
>>>>>>> af6767a6
  const [isEditing, setIsEditing] = useState(false);
  const [showRoleModal, setShowRoleModal] = useState(false);
  const [showDeleteConfirm, setShowDeleteConfirm] = useState(false);

<<<<<<< HEAD
  // Load profile data
  React.useEffect(() => {
    const loadProfileData = async () => {
      if (user?.id) {
        try {
          // Load profile picture URL
=======
  // Load user profile data
  React.useEffect(() => {
    const loadUserProfile = async () => {
      if (user?.id) {
        try {
          const { supabase } = await import('../utils/supabase');
          const { data, error } = await supabase
            .from('users')
            .select('*')
            .eq('id', user.id)
            .single();
          
          if (data && !error) {
            setBio(data.bio || '');
            setRole(data.role || UserRole.LEARNER);
            setSpecializations(data.tutor_specializations || []);
          }

>>>>>>> af6767a6
          const url = await SupabaseService.getProfilePictureUrl(user.id);
          setProfilePictureUrl(url || undefined);

          // Load user profile from database
          const userProfile = await SupabaseService.getUserProfile(user.id);
          if (userProfile?.name) {
            setName(userProfile.name);
          } else {
            setName(user?.email?.split('@')[0] || '');
          }
        } catch (error) {
<<<<<<< HEAD
          console.error('Error loading profile data:', error);
          setName(user?.email?.split('@')[0] || '');
        }
      }
    };

    loadProfileData();
  }, [user?.id, user?.email]);
=======
          console.error('Error loading profile:', error);
        }
      }
    };

    loadUserProfile();
  }, [user?.id]);
>>>>>>> af6767a6

  const handleSaveProfile = async () => {
    if (!user?.id) return;

    try {
      setIsLoading(true);
      Haptics.impactAsync(Haptics.ImpactFeedbackStyle.Medium);

      const { supabase } = await import('../utils/supabase');
      const { error } = await supabase
        .from('users')
        .update({
          name,
          bio,
          role,
          tutor_specializations: role === UserRole.TUTOR ? specializations : [],
        })
        .eq('id', user.id);

      if (error) throw error;

      setIsEditing(false);
      Haptics.notificationAsync(Haptics.NotificationFeedbackType.Success);
      
<<<<<<< HEAD
      Alert.alert('Success', 'Profile updated successfully!', [
        {
          text: 'OK',
          onPress: () => router.back()
        }
      ]);
=======
      Alert.alert(t('success'), t('profileUpdatedSuccess'));
>>>>>>> af6767a6
    } catch (error) {
      console.error('Error updating profile:', error);
      Alert.alert(t('error'), t('updateProfileFailed'));
      Haptics.notificationAsync(Haptics.NotificationFeedbackType.Error);
    } finally {
      setIsLoading(false);
    }
  };

  const handleCancelEdit = async () => {
    // Reload name from database
    if (user?.id) {
      try {
        const userProfile = await SupabaseService.getUserProfile(user.id);
        if (userProfile?.name) {
          setName(userProfile.name);
        } else {
          setName(user?.email?.split('@')[0] || '');
        }
      } catch (error) {
        console.error('Error reloading profile:', error);
        setName(user?.email?.split('@')[0] || '');
      }
    }
    setIsEditing(false);
  };

  const handleAddSpecialization = () => {
    if (newSpecialization.trim() && !specializations.includes(newSpecialization.trim())) {
      setSpecializations([...specializations, newSpecialization.trim()]);
      setNewSpecialization('');
    }
  };

  const handleRemoveSpecialization = (index: number) => {
    setSpecializations(specializations.filter((_, i) => i !== index));
  };

  const handleDeleteAccount = async () => {
    if (!user?.id) return;
    
    try {
      setIsLoading(true);
      await SupabaseService.deleteUserAccount(user.id);
      Alert.alert(t('accountDeleted'), t('accountDeletedSuccess'));
      router.replace('/');
    } catch (error) {
      console.error('Error deleting account:', error);
      Alert.alert(t('error'), t('deleteAccountFailed'));
    } finally {
      setIsLoading(false);
      setShowDeleteConfirm(false);
    }
  };

  const fadeAnim = React.useRef(new Animated.Value(0)).current;
  const slideAnim = React.useRef(new Animated.Value(50)).current;

  React.useEffect(() => {
    Animated.parallel([
      Animated.timing(fadeAnim, {
        toValue: 1,
        duration: 800,
        useNativeDriver: true,
      }),
      Animated.timing(slideAnim, {
        toValue: 0,
        duration: 600,
        useNativeDriver: true,
      }),
    ]).start();
  }, [fadeAnim, slideAnim]);

  const styles = StyleSheet.create({
    scrollView: {
      flex: 1,
    },
    scrollContent: {
      paddingBottom: Platform.OS === 'ios' ? 120 : Spacing.xxl,
    },
    header: {
      paddingTop: Platform.OS === 'ios' ? 50 : Spacing.xxl,
      paddingBottom: Spacing.xl,
      paddingHorizontal: Spacing.lg,
      marginBottom: Spacing.xl,
    },
    headerTop: {
      flexDirection: 'row',
      alignItems: 'flex-start',
      marginBottom: Spacing.lg,
    },
    backButton: {
      width: 44,
      height: 44,
      borderRadius: BorderRadius.round,
      backgroundColor: themeColors.backgroundSecondary,
      justifyContent: 'center',
      alignItems: 'center',
      marginRight: Spacing.md,
      shadowColor: themeColors.shadow.medium,
      shadowOffset: { width: 0, height: 2 },
      shadowOpacity: 0.1,
      shadowRadius: 4,
      elevation: 2,
    },
    headerContent: {
      flex: 1,
    },
    headerTitle: {
      ...Typography.h1,
      color: themeColors.text,
      marginBottom: Spacing.sm,
      fontWeight: '700',
    },
    headerSubtitle: {
      ...Typography.body,
      color: themeColors.textSecondary,
      opacity: 0.8,
    },
    section: {
      paddingHorizontal: Spacing.lg,
      marginBottom: Spacing.xl,
    },
    sectionTitle: {
      ...Typography.h2,
      color: themeColors.text,
      marginBottom: Spacing.lg,
      fontWeight: '700',
    },
    card: {
      backgroundColor: themeColors.background,
      borderRadius: BorderRadius.xl,
      shadowColor: themeColors.shadow.medium,
      shadowOffset: { width: 0, height: 4 },
      shadowOpacity: 0.15,
      shadowRadius: 8,
      elevation: 6,
      borderWidth: 1,
      borderColor: themeColors.border,
      overflow: 'hidden',
    },
    profileSection: {
      padding: Spacing.lg,
      alignItems: 'center',
    },
    profilePictureContainer: {
      marginBottom: Spacing.lg,
    },
    profilePictureLabel: {
      ...Typography.bodySmall,
      color: themeColors.textSecondary,
      marginTop: Spacing.sm,
      textAlign: 'center',
      fontWeight: '500',
    },
    formSection: {
      padding: Spacing.lg,
    },
    formGroup: {
      marginBottom: Spacing.lg,
    },
    formLabel: {
      ...Typography.body,
      color: themeColors.text,
      marginBottom: Spacing.sm,
      fontWeight: '600',
    },
    formInput: {
      borderWidth: 1,
      borderColor: themeColors.border,
      borderRadius: BorderRadius.md,
      paddingHorizontal: Spacing.md,
      paddingVertical: Spacing.sm,
      color: themeColors.text,
      backgroundColor: themeColors.backgroundTertiary,
      ...Typography.body,
    },
    formInputFocused: {
      borderColor: themeColors.accent,
      backgroundColor: themeColors.background,
    },
    formInputDisabled: {
      backgroundColor: themeColors.backgroundSecondary,
      color: themeColors.textSecondary,
    },
    emailSection: {
      padding: Spacing.lg,
      borderTopWidth: 1,
      borderTopColor: themeColors.borderSecondary,
    },
    emailLabel: {
      ...Typography.body,
      color: themeColors.textSecondary,
      marginBottom: Spacing.xs,
      fontWeight: '500',
    },
    emailValue: {
      ...Typography.body,
      color: themeColors.text,
      fontWeight: '600',
    },
    actionButtons: {
      flexDirection: 'row',
      justifyContent: 'space-between',
      paddingHorizontal: Spacing.lg,
      paddingBottom: Spacing.lg,
    },
    button: {
      flex: 1,
      paddingVertical: Spacing.md,
      borderRadius: BorderRadius.md,
      alignItems: 'center',
      justifyContent: 'center',
      marginHorizontal: Spacing.sm,
    },
    primaryButton: {
      backgroundColor: themeColors.accent,
    },
    secondaryButton: {
      backgroundColor: themeColors.backgroundTertiary,
      borderWidth: 1,
      borderColor: themeColors.border,
    },
    buttonText: {
      ...Typography.body,
      fontWeight: '600',
    },
    primaryButtonText: {
      color: themeColors.text,
    },
    secondaryButtonText: {
      color: themeColors.textSecondary,
    },
    disabledButton: {
      opacity: 0.5,
    },
    specializationItem: {
      flexDirection: 'row',
      alignItems: 'center',
      justifyContent: 'space-between',
      padding: Spacing.sm,
      backgroundColor: themeColors.backgroundSecondary,
      borderRadius: BorderRadius.sm,
      marginBottom: Spacing.xs,
    },
    specializationText: {
      ...Typography.body,
      color: themeColors.text,
    },
    addSpecializationButton: {
      flexDirection: 'row',
      alignItems: 'center',
      padding: Spacing.md,
      backgroundColor: themeColors.backgroundSecondary,
      borderRadius: BorderRadius.md,
      marginTop: Spacing.sm,
    },
    addSpecializationText: {
      ...Typography.bodySmall,
      color: themeColors.textSecondary,
      marginLeft: Spacing.xs,
    },
    modalOverlay: {
      flex: 1,
      backgroundColor: 'rgba(0, 0, 0, 0.5)',
      justifyContent: 'center',
      alignItems: 'center',
    },
    modalContent: {
      backgroundColor: themeColors.background,
      borderRadius: BorderRadius.xl,
      padding: Spacing.xl,
      minWidth: 300,
      shadowColor: themeColors.shadow.medium,
      shadowOffset: { width: 0, height: 4 },
      shadowOpacity: 0.3,
      shadowRadius: 12,
      elevation: 12,
    },
    modalTitle: {
      ...Typography.h2,
      color: themeColors.text,
      marginBottom: Spacing.lg,
      textAlign: 'center',
    },
    modalText: {
      ...Typography.body,
      color: themeColors.textSecondary,
      marginBottom: Spacing.lg,
      textAlign: 'center',
    },
    modalButton: {
      padding: Spacing.md,
      borderRadius: BorderRadius.md,
      marginBottom: Spacing.sm,
      backgroundColor: themeColors.backgroundSecondary,
    },
    modalButtonActive: {
      backgroundColor: themeColors.accent,
    },
    modalButtonSecondary: {
      backgroundColor: themeColors.backgroundSecondary,
    },
    modalButtonDanger: {
      backgroundColor: themeColors.error || '#ef4444',
    },
    modalButtonText: {
      ...Typography.body,
      color: themeColors.text,
      textAlign: 'center',
      fontWeight: '600',
    },
    modalButtons: {
      flexDirection: 'row',
      justifyContent: 'space-between',
      gap: Spacing.md,
    },
  });

  return (
    <UniformLayout>
      <ScrollView 
        style={styles.scrollView}
        contentContainerStyle={styles.scrollContent}
        showsVerticalScrollIndicator={false}
      >
        {/* Header */}
        <Animated.View style={[styles.header, { opacity: fadeAnim, transform: [{ translateY: slideAnim }] }]}>
          <View style={styles.headerTop}>
            <TouchableOpacity 
              style={styles.backButton}
              onPress={() => {
                Haptics.impactAsync(Haptics.ImpactFeedbackStyle.Light);
                router.back();
              }}
            >
              <Ionicons name="arrow-back" size={24} color={themeColors.text} />
            </TouchableOpacity>
            <View style={styles.headerContent}>
              <Text style={styles.headerTitle}>{t('accountSettings')}</Text>
              <Text style={styles.headerSubtitle}>{t('manageAccountInfo')}</Text>
            </View>
          </View>
        </Animated.View>

        {/* Profile Picture Section */}
        <Animated.View style={[styles.section, { opacity: fadeAnim, transform: [{ translateY: slideAnim }] }]}>
          <Text style={styles.sectionTitle}>{t('profilePicture')}</Text>
          <View style={styles.card}>
            <View style={styles.profileSection}>
              <View style={styles.profilePictureContainer}>
                <ProfilePicture
                  userId={user?.id || ''}
                  imageUrl={profilePictureUrl}
                  size={100}
                  onImageUpdate={setProfilePictureUrl}
                  editable={true}
                />
              </View>
              <Text style={styles.profilePictureLabel}>
                {t('tapToChangeProfilePicture')}
              </Text>
            </View>
          </View>
        </Animated.View>

        {/* Profile Information Section */}
        <Animated.View style={[styles.section, { opacity: fadeAnim, transform: [{ translateY: slideAnim }] }]}>
          <Text style={styles.sectionTitle}>{t('profileInformation')}</Text>
          <View style={styles.card}>
            <View style={styles.formSection}>
              <View style={styles.formGroup}>
                <Text style={styles.formLabel}>{t('displayName')}</Text>
                <TextInput
                  style={[
                    styles.formInput,
                    isEditing ? styles.formInputFocused : styles.formInputDisabled
                  ]}
                  value={name}
                  onChangeText={setName}
                  placeholder={t('enterDisplayName')}
                  placeholderTextColor={themeColors.textSecondary}
                  editable={isEditing}
                />
              </View>
              {isEditing && (
                <View style={styles.formGroup}>
                  <Text style={styles.formLabel}>{t('role')}</Text>
                  <TouchableOpacity
                    style={[styles.formInput, styles.formInputDisabled]}
                    onPress={() => setShowRoleModal(true)}
                  >
                    <Text style={styles.emailValue}>{role}</Text>
                  </TouchableOpacity>
                </View>
              )}
              {isEditing && (
                <View style={styles.formGroup}>
                  <Text style={styles.formLabel}>{t('bio')}</Text>
                  <TextInput
                    style={[
                      styles.formInput,
                      isEditing ? styles.formInputFocused : styles.formInputDisabled
                    ]}
                    value={bio}
                    onChangeText={setBio}
                    placeholder={t('enterBio')}
                    placeholderTextColor={themeColors.textSecondary}
                    editable={isEditing}
                  />
                </View>
              )}
              {isEditing && (
                <View style={styles.formGroup}>
                  <Text style={styles.formLabel}>{t('tutorSpecializations')}</Text>
                  <FlatList
                    data={specializations}
                    renderItem={({ item, index }) => (
                      <View style={styles.specializationItem}>
                        <Text style={styles.specializationText}>{item}</Text>
                        <TouchableOpacity onPress={() => handleRemoveSpecialization(index)}>
                          <Ionicons name="close" size={16} color={themeColors.textSecondary} />
                        </TouchableOpacity>
                      </View>
                    )}
                    ListEmptyComponent={() => (
                      <TouchableOpacity
                        style={styles.addSpecializationButton}
                        onPress={() => setNewSpecialization('')}
                      >
                        <Ionicons name="add-circle" size={20} color={themeColors.textSecondary} />
                        <Text style={styles.addSpecializationText}>{t('addSpecialization')}</Text>
                      </TouchableOpacity>
                    )}
                    keyExtractor={(item, index) => index.toString()}
                  />
                  {isEditing && (
                    <View style={styles.formGroup}>
                      <TextInput
                        style={styles.formInput}
                        value={newSpecialization}
                        onChangeText={setNewSpecialization}
                        placeholder={t('addNewSpecialization')}
                        placeholderTextColor={themeColors.textSecondary}
                      />
                      <TouchableOpacity onPress={handleAddSpecialization}>
                        <Ionicons name="add-circle" size={20} color={themeColors.accent} />
                      </TouchableOpacity>
                    </View>
                  )}
                </View>
              )}
            </View>

            <View style={styles.emailSection}>
              <Text style={styles.emailLabel}>{t('emailAddress')}</Text>
              <Text style={styles.emailValue}>{user?.email || 'No email'}</Text>
            </View>

            {isEditing && (
              <View style={styles.actionButtons}>
                <TouchableOpacity
                  style={[styles.button, styles.secondaryButton]}
                  onPress={handleCancelEdit}
                  disabled={isLoading}
                >
                  <Text style={styles.secondaryButtonText}>{t('cancel')}</Text>
                </TouchableOpacity>
                <TouchableOpacity
                  style={[
                    styles.button, 
                    styles.primaryButton,
                    isLoading && styles.disabledButton
                  ]}
                  onPress={handleSaveProfile}
                  disabled={isLoading}
                >
                  <Text style={styles.primaryButtonText}>
                    {isLoading ? t('saving') : t('saveChanges')}
                  </Text>
                </TouchableOpacity>
              </View>
            )}

            {!isEditing && (
              <View style={styles.actionButtons}>
                <TouchableOpacity
                  style={[styles.button, styles.primaryButton]}
                  onPress={() => {
                    setIsEditing(true);
                    Haptics.impactAsync(Haptics.ImpactFeedbackStyle.Light);
                  }}
                >
                  <Text style={styles.primaryButtonText}>{t('editProfile')}</Text>
                </TouchableOpacity>
              </View>
            )}
          </View>
        </Animated.View>

        {/* Delete Account Section */}
        <Animated.View style={[styles.section, { opacity: fadeAnim, transform: [{ translateY: slideAnim }] }]}>
          <Text style={styles.sectionTitle}>{t('dangerZone')}</Text>
          <View style={styles.card}>
            <View style={styles.formSection}>
              <TouchableOpacity
                style={[styles.button, styles.secondaryButton]}
                onPress={() => setShowDeleteConfirm(true)}
                disabled={isLoading}
              >
                <Text style={styles.secondaryButtonText}>{t('deleteAccount')}</Text>
              </TouchableOpacity>
            </View>
          </View>
        </Animated.View>
      </ScrollView>

      {/* Role Modal */}
      <Modal
        visible={showRoleModal}
        onRequestClose={() => setShowRoleModal(false)}
        transparent={true}
        animationType="fade"
      >
        <TouchableOpacity
          style={StyleSheet.absoluteFill}
          onPress={() => setShowRoleModal(false)}
        >
          <View style={styles.modalOverlay}>
            <View style={styles.modalContent}>
              <Text style={styles.modalTitle}>{t('selectRole')}</Text>
              <TouchableOpacity
                style={[styles.modalButton, role === UserRole.LEARNER && styles.modalButtonActive]}
                onPress={() => {
                  setRole(UserRole.LEARNER);
                  setShowRoleModal(false);
                }}
              >
                <Text style={styles.modalButtonText}>{t('learner')}</Text>
              </TouchableOpacity>
              <TouchableOpacity
                style={[styles.modalButton, role === UserRole.TUTOR && styles.modalButtonActive]}
                onPress={() => {
                  setRole(UserRole.TUTOR);
                  setShowRoleModal(false);
                }}
              >
                <Text style={styles.modalButtonText}>{t('tutor')}</Text>
              </TouchableOpacity>
              <TouchableOpacity
                style={[styles.modalButton, role === UserRole.ADMIN && styles.modalButtonActive]}
                onPress={() => {
                  setRole(UserRole.ADMIN);
                  setShowRoleModal(false);
                }}
              >
                <Text style={styles.modalButtonText}>{t('admin')}</Text>
              </TouchableOpacity>
            </View>
          </View>
        </TouchableOpacity>
      </Modal>

      {/* Delete Confirmation Modal */}
      <Modal
        visible={showDeleteConfirm}
        onRequestClose={() => setShowDeleteConfirm(false)}
        transparent={true}
        animationType="fade"
      >
        <TouchableOpacity
          style={StyleSheet.absoluteFill}
          onPress={() => setShowDeleteConfirm(false)}
        >
          <View style={styles.modalOverlay}>
            <View style={styles.modalContent}>
              <Text style={styles.modalTitle}>{t('confirmDeletion')}</Text>
              <Text style={styles.modalText}>
                {t('deleteAccountConfirmation')}
              </Text>
              <View style={styles.modalButtons}>
                <TouchableOpacity
                  style={[styles.modalButton, styles.modalButtonSecondary]}
                  onPress={() => setShowDeleteConfirm(false)}
                >
                  <Text style={styles.modalButtonText}>{t('cancel')}</Text>
                </TouchableOpacity>
                <TouchableOpacity
                  style={[styles.modalButton, styles.modalButtonDanger]}
                  onPress={handleDeleteAccount}
                  disabled={isLoading}
                >
                  <Text style={styles.modalButtonText}>{t('delete')}</Text>
                </TouchableOpacity>
              </View>
            </View>
          </View>
        </TouchableOpacity>
      </Modal>
    </UniformLayout>
  );
}<|MERGE_RESOLUTION|>--- conflicted
+++ resolved
@@ -35,27 +35,15 @@
 
   const [isLoading, setIsLoading] = useState(false);
   const [profilePictureUrl, setProfilePictureUrl] = useState<string | undefined>();
-<<<<<<< HEAD
-  const [name, setName] = useState('');
-=======
   const [name, setName] = useState(user?.user_metadata?.name || user?.email?.split('@')[0] || '');
   const [bio, setBio] = useState('');
   const [role, setRole] = useState<UserRole>(UserRole.LEARNER);
   const [specializations, setSpecializations] = useState<string[]>([]);
   const [newSpecialization, setNewSpecialization] = useState('');
->>>>>>> af6767a6
   const [isEditing, setIsEditing] = useState(false);
   const [showRoleModal, setShowRoleModal] = useState(false);
   const [showDeleteConfirm, setShowDeleteConfirm] = useState(false);
 
-<<<<<<< HEAD
-  // Load profile data
-  React.useEffect(() => {
-    const loadProfileData = async () => {
-      if (user?.id) {
-        try {
-          // Load profile picture URL
-=======
   // Load user profile data
   React.useEffect(() => {
     const loadUserProfile = async () => {
@@ -74,7 +62,6 @@
             setSpecializations(data.tutor_specializations || []);
           }
 
->>>>>>> af6767a6
           const url = await SupabaseService.getProfilePictureUrl(user.id);
           setProfilePictureUrl(url || undefined);
 
@@ -86,16 +73,6 @@
             setName(user?.email?.split('@')[0] || '');
           }
         } catch (error) {
-<<<<<<< HEAD
-          console.error('Error loading profile data:', error);
-          setName(user?.email?.split('@')[0] || '');
-        }
-      }
-    };
-
-    loadProfileData();
-  }, [user?.id, user?.email]);
-=======
           console.error('Error loading profile:', error);
         }
       }
@@ -103,7 +80,6 @@
 
     loadUserProfile();
   }, [user?.id]);
->>>>>>> af6767a6
 
   const handleSaveProfile = async () => {
     if (!user?.id) return;
@@ -128,16 +104,7 @@
       setIsEditing(false);
       Haptics.notificationAsync(Haptics.NotificationFeedbackType.Success);
       
-<<<<<<< HEAD
-      Alert.alert('Success', 'Profile updated successfully!', [
-        {
-          text: 'OK',
-          onPress: () => router.back()
-        }
-      ]);
-=======
       Alert.alert(t('success'), t('profileUpdatedSuccess'));
->>>>>>> af6767a6
     } catch (error) {
       console.error('Error updating profile:', error);
       Alert.alert(t('error'), t('updateProfileFailed'));
